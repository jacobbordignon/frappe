--- conflicted
+++ resolved
@@ -251,12 +251,7 @@
 
 def run_doc_method(method, docs=None, dt=None, dn=None, arg=None, args=None):
 	"""run a whitelisted controller method"""
-<<<<<<< HEAD
-	import inspect
-	import json
-=======
 	from inspect import getfullargspec
->>>>>>> 833eeff1
 
 	if not args and arg:
 		args = arg
