{
<<<<<<< HEAD
 "based_on": "Bootstrap 4",
=======
 "button_gradients": 0,
 "button_rounded_corners": 1,
 "button_shadows": 0,
>>>>>>> 85274158
 "creation": "2015-02-19 13:37:33.925909",
 "custom": 0,
 "docstatus": 0,
 "doctype": "Website Theme",
<<<<<<< HEAD
 "idx": 26,
 "modified": "2020-04-16 18:43:01.567830",
=======
 "font_properties": "300,600",
 "font_size": "",
 "idx": 27,
 "modified": "2020-04-21 02:10:31.761219",
>>>>>>> 85274158
 "modified_by": "Administrator",
 "module": "Website",
 "name": "Standard",
 "owner": "Administrator",
<<<<<<< HEAD
 "theme": "Standard"
=======
 "theme": "Standard",
 "theme_scss": "$enable-shadows: false;\n$enable-gradients: false;\n$enable-rounded: true;\n\n@import \"frappe/public/scss/website\";\n\n",
 "theme_url": "/assets/css/standard_style.css"
>>>>>>> 85274158
}<|MERGE_RESOLUTION|>--- conflicted
+++ resolved
@@ -1,33 +1 @@
-{
-<<<<<<< HEAD
- "based_on": "Bootstrap 4",
-=======
- "button_gradients": 0,
- "button_rounded_corners": 1,
- "button_shadows": 0,
->>>>>>> 85274158
- "creation": "2015-02-19 13:37:33.925909",
- "custom": 0,
- "docstatus": 0,
- "doctype": "Website Theme",
-<<<<<<< HEAD
- "idx": 26,
- "modified": "2020-04-16 18:43:01.567830",
-=======
- "font_properties": "300,600",
- "font_size": "",
- "idx": 27,
- "modified": "2020-04-21 02:10:31.761219",
->>>>>>> 85274158
- "modified_by": "Administrator",
- "module": "Website",
- "name": "Standard",
- "owner": "Administrator",
-<<<<<<< HEAD
- "theme": "Standard"
-=======
- "theme": "Standard",
- "theme_scss": "$enable-shadows: false;\n$enable-gradients: false;\n$enable-rounded: true;\n\n@import \"frappe/public/scss/website\";\n\n",
- "theme_url": "/assets/css/standard_style.css"
->>>>>>> 85274158
-}+{}