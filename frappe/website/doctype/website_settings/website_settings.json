{
 "actions": [],
 "creation": "2013-04-30 12:58:46",
 "doctype": "DocType",
 "document_type": "Other",
 "engine": "InnoDB",
 "field_order": [
  "sb0",
  "home_page",
  "cb4",
  "title_prefix",
  "section_break_6",
  "website_theme",
  "website_theme_image",
  "website_theme_image_link",
  "brand",
  "banner_image",
  "brand_html",
  "set_banner_from_image",
  "favicon",
  "top_bar",
  "top_bar_type",
  "top_bar_web_view",
  "navbar_search",
  "top_bar_items",
  "banner",
  "banner_html",
  "footer",
  "footer_type",
  "footer_web_view",
  "copyright",
  "address",
  "footer_items",
  "hide_footer_signup",
  "integrations",
  "enable_view_tracking",
  "enable_google_indexing",
  "authorize_api_indexing_access",
  "indexing_refresh_token",
  "indexing_authorization_code",
  "column_break_17",
  "google_analytics_id",
  "misc_section",
  "subdomain",
  "disable_signup",
  "section_break_38",
  "head_html",
  "robots_txt",
  "route_redirects",
  "section_break_39",
  "chat_enable",
  "chat_enable_from",
  "chat_enable_to",
  "chat_room_name",
  "chat_welcome_message",
  "chat_operators"
 ],
 "fields": [
  {
   "fieldname": "sb0",
   "fieldtype": "Section Break",
   "label": "Landing Page"
  },
  {
   "description": "Link that is the website home page. Standard Links (index, login, products, blog, about, contact)",
   "fieldname": "home_page",
   "fieldtype": "Data",
   "in_list_view": 1,
   "label": "Home Page"
  },
  {
   "fieldname": "cb4",
   "fieldtype": "Column Break"
  },
  {
   "description": "Show title in browser window as \"Prefix - title\"",
   "fieldname": "title_prefix",
   "fieldtype": "Data",
   "in_list_view": 1,
   "label": "Title Prefix"
  },
  {
   "fieldname": "section_break_6",
   "fieldtype": "Section Break"
  },
  {
   "default": "Standard",
   "fieldname": "website_theme",
   "fieldtype": "Link",
   "label": "Website Theme",
   "options": "Website Theme"
  },
  {
   "fieldname": "website_theme_image",
   "fieldtype": "Image",
   "hidden": 1,
   "label": "Website Theme Image",
   "options": "website_theme_image_link"
  },
  {
   "fieldname": "website_theme_image_link",
   "fieldtype": "Code",
   "hidden": 1,
   "label": "Website Theme Image Link"
  },
  {
   "collapsible": 1,
   "fieldname": "brand",
   "fieldtype": "Section Break",
   "label": "Brand"
  },
  {
   "description": "Select an image of approx width 150px with a transparent background for best results.",
   "fieldname": "banner_image",
   "fieldtype": "Attach Image",
   "label": "Brand Image"
  },
  {
   "description": "Brand is what appears on the top-left of the toolbar. If it is an image, make sure it\nhas a transparent background and use the &lt;img /&gt; tag. Keep size as 200px x 30px",
   "fieldname": "brand_html",
   "fieldtype": "Code",
   "label": "Brand HTML",
   "options": "HTML"
  },
  {
   "fieldname": "set_banner_from_image",
   "fieldtype": "Button",
   "label": "Set Banner from Image"
  },
  {
   "collapsible": 1,
   "fieldname": "top_bar",
   "fieldtype": "Section Break",
   "label": "Top Bar"
  },
  {
   "default": "0",
   "depends_on": "eval:doc.top_bar_type==='Standard'",
   "fieldname": "navbar_search",
   "fieldtype": "Check",
   "label": "Include Search in Top Bar"
  },
  {
   "depends_on": "eval:doc.top_bar_type==='Standard'",
   "fieldname": "top_bar_items",
   "fieldtype": "Table",
   "label": "Top Bar Items",
   "options": "Top Bar Item"
  },
  {
   "collapsible": 1,
   "fieldname": "banner",
   "fieldtype": "Section Break",
   "label": "Banner"
  },
  {
   "description": "Banner is above the Top Menu Bar.",
   "fieldname": "banner_html",
   "fieldtype": "Code",
   "label": "Banner HTML",
   "options": "HTML"
  },
  {
   "collapsible": 1,
   "fieldname": "footer",
   "fieldtype": "Section Break",
   "label": "Footer"
  },
  {
   "depends_on": "eval:doc.footer_type==='Standard'",
   "fieldname": "copyright",
   "fieldtype": "Data",
   "label": "Copyright"
  },
  {
   "depends_on": "eval:doc.footer_type==='Standard'",
   "description": "Address and other legal information you may want to put in the footer.",
   "fieldname": "address",
   "fieldtype": "Text Editor",
   "label": "Address"
  },
  {
   "depends_on": "eval:doc.footer_type==='Standard'",
   "fieldname": "footer_items",
   "fieldtype": "Table",
   "label": "Footer Items",
   "options": "Top Bar Item"
  },
  {
   "default": "0",
   "depends_on": "eval:doc.footer_type==='Standard'",
   "fieldname": "hide_footer_signup",
   "fieldtype": "Check",
   "label": "Hide Footer Signup"
  },
  {
   "collapsible": 1,
   "fieldname": "integrations",
   "fieldtype": "Section Break",
   "label": "Integrations"
  },
  {
   "description": "Add Google Analytics ID: eg. UA-89XXX57-1. Please search help on Google Analytics for more information.",
   "fieldname": "google_analytics_id",
   "fieldtype": "Data",
   "label": "Google Analytics ID"
  },
  {
   "fieldname": "column_break_17",
   "fieldtype": "Column Break"
  },
  {
   "collapsible": 1,
   "fieldname": "misc_section",
   "fieldtype": "Section Break",
   "label": "Disable Signup"
  },
  {
   "description": "An icon file with .ico extension. Should be 16 x 16 px. Generated using a favicon generator. [favicon-generator.org]",
   "fieldname": "favicon",
   "fieldtype": "Attach",
   "label": "FavIcon"
  },
  {
   "description": "Sub-domain provided by erpnext.com",
   "fieldname": "subdomain",
   "fieldtype": "Text",
   "label": "Subdomain",
   "read_only": 1
  },
  {
   "default": "0",
   "description": "Disable Customer Signup link in Login page",
   "fieldname": "disable_signup",
   "fieldtype": "Check",
   "label": "Disable Signup"
  },
  {
   "collapsible": 1,
   "fieldname": "section_break_38",
   "fieldtype": "Section Break",
   "label": "HTML Header, Robots and Redirects"
  },
  {
   "description": "Added HTML in the &lt;head&gt; section of the web page, primarily used for website verification and SEO",
   "fieldname": "head_html",
   "fieldtype": "Code",
   "label": "&lt;head&gt; HTML",
   "options": "HTML"
  },
  {
   "fieldname": "robots_txt",
   "fieldtype": "Code",
   "label": "Robots.txt"
  },
  {
   "collapsible": 1,
   "fieldname": "section_break_39",
   "fieldtype": "Section Break",
   "label": "Chat"
  },
  {
   "default": "0",
   "fieldname": "chat_enable",
   "fieldtype": "Check",
   "label": "Enable Chat"
  },
  {
   "depends_on": "chat_enable",
   "fieldname": "chat_enable_from",
   "fieldtype": "Time",
   "label": "From"
  },
  {
   "depends_on": "chat_enable",
   "fieldname": "chat_enable_to",
   "fieldtype": "Time",
   "label": "To"
  },
  {
   "default": "Support",
   "depends_on": "chat_enable",
   "fieldname": "chat_room_name",
   "fieldtype": "Data",
   "label": "Chat Room Name"
  },
  {
   "default": "Hi, how may I help you?",
   "depends_on": "chat_enable",
   "fieldname": "chat_welcome_message",
   "fieldtype": "Data",
   "label": "Welcome Message"
  },
  {
   "depends_on": "chat_enable",
   "fieldname": "chat_operators",
   "fieldtype": "Table",
   "label": "Chat Operators",
   "options": "Chat Room User"
  },
  {
   "fieldname": "route_redirects",
   "fieldtype": "Table",
   "label": "Route Redirects",
   "options": "Website Route Redirect"
  },
  {
   "default": "0",
   "description": "To use Google Indexing, enable <a href=\"#Form/Google Settings\">Google Settings</a>.",
   "fieldname": "enable_google_indexing",
   "fieldtype": "Check",
   "label": "Enable Google Indexing"
  },
  {
   "fieldname": "indexing_refresh_token",
   "fieldtype": "Data",
   "hidden": 1,
   "label": "Indexing Refresh Token",
   "read_only": 1
  },
  {
   "fieldname": "indexing_authorization_code",
   "fieldtype": "Data",
   "hidden": 1,
   "label": "Indexing Authorization Code",
   "read_only": 1
  },
  {
   "depends_on": "eval: doc.enable_google_indexing",
   "fieldname": "authorize_api_indexing_access",
   "fieldtype": "Button",
   "label": "Authorize API Indexing  Access"
  },
  {
<<<<<<< HEAD
   "default": "0",
   "fieldname": "enable_view_tracking",
   "fieldtype": "Check",
   "label": "Enable In App Website Tracking"
=======
   "default": "Standard",
   "fieldname": "footer_type",
   "fieldtype": "Select",
   "label": "Footer Type",
   "options": "Standard\nWeb View"
  },
  {
   "depends_on": "eval:doc.footer_type==='Web View'",
   "fieldname": "footer_web_view",
   "fieldtype": "Link",
   "label": "Footer Web View",
   "options": "Web View"
  },
  {
   "default": "Standard",
   "fieldname": "top_bar_type",
   "fieldtype": "Select",
   "label": "Top Bar Type",
   "options": "Standard\nWeb View"
  },
  {
   "depends_on": "eval:doc.top_bar_type==='Web View'",
   "fieldname": "top_bar_web_view",
   "fieldtype": "Link",
   "label": "Top Bar Web View",
   "options": "Web View"
>>>>>>> 141a7241
  }
 ],
 "icon": "fa fa-cog",
 "idx": 1,
 "issingle": 1,
 "links": [],
 "max_attachments": 10,
<<<<<<< HEAD
 "modified": "2020-04-15 22:59:26.256662",
=======
 "modified": "2020-04-21 16:46:59.947403",
>>>>>>> 141a7241
 "modified_by": "Administrator",
 "module": "Website",
 "name": "Website Settings",
 "owner": "Administrator",
 "permissions": [
  {
   "create": 1,
   "email": 1,
   "print": 1,
   "read": 1,
   "role": "Website Manager",
   "share": 1,
   "write": 1
  },
  {
   "permlevel": 1,
   "read": 1,
   "role": "All"
  }
 ],
 "sort_field": "modified",
 "sort_order": "ASC",
 "track_changes": 1
}<|MERGE_RESOLUTION|>--- conflicted
+++ resolved
@@ -332,12 +332,12 @@
    "label": "Authorize API Indexing  Access"
   },
   {
-<<<<<<< HEAD
    "default": "0",
    "fieldname": "enable_view_tracking",
    "fieldtype": "Check",
    "label": "Enable In App Website Tracking"
-=======
+  },
+  {
    "default": "Standard",
    "fieldname": "footer_type",
    "fieldtype": "Select",
@@ -364,7 +364,6 @@
    "fieldtype": "Link",
    "label": "Top Bar Web View",
    "options": "Web View"
->>>>>>> 141a7241
   }
  ],
  "icon": "fa fa-cog",
@@ -372,11 +371,7 @@
  "issingle": 1,
  "links": [],
  "max_attachments": 10,
-<<<<<<< HEAD
- "modified": "2020-04-15 22:59:26.256662",
-=======
  "modified": "2020-04-21 16:46:59.947403",
->>>>>>> 141a7241
  "modified_by": "Administrator",
  "module": "Website",
  "name": "Website Settings",
