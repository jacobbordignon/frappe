--- conflicted
+++ resolved
@@ -3,15 +3,6 @@
 
 from __future__ import print_function, unicode_literals
 
-<<<<<<< HEAD
-from __future__ import unicode_literals, print_function
-from werkzeug.test import Client
-import os, re, sys, json, hashlib, traceback
-import functools
-from .html_utils import sanitize_html
-import frappe
-from email.utils import parseaddr, formataddr
-=======
 import functools
 import hashlib
 import io
@@ -20,13 +11,12 @@
 import re
 import sys
 import traceback
->>>>>>> 7f866c1e
+
 from email.header import decode_header, make_header
 from email.utils import formataddr, parseaddr
 from gzip import GzipFile
 from typing import Generator, Iterable
 
-import requests
 from six import string_types, text_type
 from six.moves.urllib.parse import quote
 from werkzeug.test import Client
@@ -34,7 +24,6 @@
 import frappe
 # utility functions like cint, int, flt, etc.
 from frappe.utils.data import *
-from frappe.utils.identicon import Identicon
 from frappe.utils.html_utils import sanitize_html
 
 
