--- conflicted
+++ resolved
@@ -26,11 +26,7 @@
 """
 
 app_icon = "octicon octicon-circuit-board"
-<<<<<<< HEAD
-app_version = "5.1.4"
-=======
-app_version = "5.2.1"
->>>>>>> 9e948850
+app_version = "6.0.0-wip"
 app_color = "orange"
 github_link = "https://github.com/frappe/frappe"
 
