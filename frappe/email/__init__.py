--- conflicted
+++ resolved
@@ -1,7 +1,5 @@
 # Copyright (c) 2015, Frappe Technologies Pvt. Ltd. and Contributors
 # License: MIT. See LICENSE
-
-from typing import Dict, List
 
 import frappe
 from frappe.desk.reportview import build_match_conditions
@@ -12,19 +10,14 @@
 
 
 @frappe.whitelist()
-def get_contact_list(txt, page_length=20) -> List[Dict]:
+def get_contact_list(txt, page_length=20) -> list[dict]:
 	"""Returns contacts (from autosuggest)"""
 
 	if cached_contacts := get_cached_contacts(txt):
 		return cached_contacts[:page_length]
 
-<<<<<<< HEAD
 	reportview_conditions = build_match_conditions("Contact")
 	match_conditions = f"and {reportview_conditions}" if reportview_conditions else ""
-=======
-	match_conditions = build_match_conditions("Contact")
-	match_conditions = f"and {match_conditions}" if match_conditions else ""
->>>>>>> 261fbfcd
 
 	out = frappe.db.sql(
 		f"""select email_id as value,
