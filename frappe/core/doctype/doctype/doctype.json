--- conflicted
+++ resolved
@@ -670,11 +670,7 @@
    "link_fieldname": "reference_doctype"
   }
  ],
-<<<<<<< HEAD
- "modified": "2022-02-07 03:03:03.847356",
-=======
  "modified": "2022-01-07 16:07:06.196534",
->>>>>>> 4791386a
  "modified_by": "Administrator",
  "module": "Core",
  "name": "DocType",
