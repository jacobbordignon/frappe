# Copyright (c) 2015, Frappe Technologies Pvt. Ltd. and Contributors
# MIT License. See license.txt

from __future__ import unicode_literals, print_function
import frappe
from frappe.model.document import Document
from frappe.utils import cint, flt, has_gravatar, escape_html, format_datetime, now_datetime, get_formatted_email, today
from frappe import throw, msgprint, _
from frappe.utils.password import update_password as _update_password
from frappe.desk.notifications import clear_notifications
from frappe.desk.doctype.notification_settings.notification_settings import create_notification_settings
from frappe.utils.user import get_system_managers
from bs4 import BeautifulSoup
import frappe.permissions
import frappe.share

from frappe.website.utils import is_signup_enabled
from frappe.utils.background_jobs import enqueue

STANDARD_USERS = ("Guest", "Administrator")


class MaxUsersReachedError(frappe.ValidationError):
	pass


class User(Document):
	__new_password = None

	def __setup__(self):
		# because it is handled separately
		self.flags.ignore_save_passwords = ['new_password']

	def autoname(self):
		"""set name as Email Address"""
		if self.get("is_admin") or self.get("is_guest"):
			self.name = self.first_name
		else:
			self.email = self.email.strip().lower()
			self.name = self.email

	def onload(self):
		from frappe.config import get_modules_from_all_apps
		self.set_onload('all_modules',
			[m.get("module_name") for m in get_modules_from_all_apps()])

	def before_insert(self):
		self.flags.in_insert = True
		throttle_user_creation()

	def after_insert(self):
		create_notification_settings(self.name)

	def validate(self):
		self.check_demo()

		# clear new password
		self.__new_password = self.new_password
		self.new_password = ""

		if not frappe.flags.in_test:
			self.password_strength_test()

		if self.name not in STANDARD_USERS:
			self.validate_email_type(self.email)
			self.validate_email_type(self.name)
		self.add_system_manager_role()
		self.set_system_user()
		self.set_full_name()
		self.check_enable_disable()
		self.ensure_unique_roles()
		self.remove_all_roles_for_guest()
		self.validate_username()
		self.remove_disabled_roles()
		self.validate_user_email_inbox()
		ask_pass_update()
		self.validate_roles()
		self.validate_user_image()

		if self.language == "Loading...":
			self.language = None

		if (self.name not in ["Administrator", "Guest"]) and (not self.get_social_login_userid("frappe")):
			self.set_social_login_userid("frappe", frappe.generate_hash(length=39))

	def validate_roles(self):
		if self.role_profile_name:
				role_profile = frappe.get_doc('Role Profile', self.role_profile_name)
				self.set('roles', [])
				self.append_roles(*[role.role for role in role_profile.roles])

	def validate_user_image(self):
		if self.user_image and len(self.user_image) > 2000:
			frappe.throw(_("Not a valid User Image."))

	def on_update(self):
		# clear new password
		self.share_with_self()
		clear_notifications(user=self.name)
		frappe.clear_cache(user=self.name)
		self.send_password_notification(self.__new_password)
		frappe.enqueue(
			'frappe.core.doctype.user.user.create_contact',
			user=self,
			ignore_mandatory=True,
			now=frappe.flags.in_test or frappe.flags.in_install
		)
		if self.name not in ('Administrator', 'Guest') and not self.user_image:
			frappe.enqueue('frappe.core.doctype.user.user.update_gravatar', name=self.name)

	def has_website_permission(self, ptype, user, verbose=False):
		"""Returns true if current user is the session user"""
		return self.name == frappe.session.user

	def check_demo(self):
		if frappe.session.user == 'demo@erpnext.com':
			frappe.throw(_('Cannot change user details in demo. Please signup for a new account at https://erpnext.com'), title=_('Not Allowed'))

	def set_full_name(self):
		self.full_name = " ".join(filter(None, [self.first_name, self.last_name]))

	def check_enable_disable(self):
		# do not allow disabling administrator/guest
		if not cint(self.enabled) and self.name in STANDARD_USERS:
			frappe.throw(_("User {0} cannot be disabled").format(self.name))

		if not cint(self.enabled):
			self.a_system_manager_should_exist()

		# clear sessions if disabled
		if not cint(self.enabled) and getattr(frappe.local, "login_manager", None):
			frappe.local.login_manager.logout(user=self.name)

	def add_system_manager_role(self):
		# if adding system manager, do nothing
		if not cint(self.enabled) or ("System Manager" in [user_role.role for user_role in
				self.get("roles")]):
			return

		if (self.name not in STANDARD_USERS and self.user_type == "System User" and not self.get_other_system_managers()
			and cint(frappe.db.get_single_value('System Settings', 'setup_complete'))):

			msgprint(_("Adding System Manager to this User as there must be atleast one System Manager"))
			self.append("roles", {
				"doctype": "Has Role",
				"role": "System Manager"
			})

		if self.name == 'Administrator':
			# Administrator should always have System Manager Role
			self.extend("roles", [
				{
					"doctype": "Has Role",
					"role": "System Manager"
				},
				{
					"doctype": "Has Role",
					"role": "Administrator"
				}
			])

	def email_new_password(self, new_password=None):
		if new_password and not self.flags.in_insert:
			_update_password(user=self.name, pwd=new_password, logout_all_sessions=self.logout_all_sessions)

	def set_system_user(self):
		'''Set as System User if any of the given roles has desk_access'''
		if self.has_desk_access() or self.name == 'Administrator':
			self.user_type = 'System User'
		else:
			self.user_type = 'Website User'

	def has_desk_access(self):
		'''Return true if any of the set roles has desk access'''
		if not self.roles:
			return False

		return len(frappe.db.sql("""select name
			from `tabRole` where desk_access=1
				and name in ({0}) limit 1""".format(', '.join(['%s'] * len(self.roles))),
				[d.role for d in self.roles]))


	def share_with_self(self):
		if self.user_type=="System User":
			frappe.share.add(self.doctype, self.name, self.name, write=1, share=1,
				flags={"ignore_share_permission": True})
		else:
			frappe.share.remove(self.doctype, self.name, self.name,
				flags={"ignore_share_permission": True, "ignore_permissions": True})

	def validate_share(self, docshare):
		if docshare.user == self.name:
			if self.user_type=="System User":
				if docshare.share != 1:
					frappe.throw(_("Sorry! User should have complete access to their own record."))
			else:
				frappe.throw(_("Sorry! Sharing with Website User is prohibited."))

	def send_password_notification(self, new_password):
		try:
			if self.flags.in_insert:
				if self.name not in STANDARD_USERS:
					if new_password:
						# new password given, no email required
						_update_password(user=self.name, pwd=new_password,
							logout_all_sessions=self.logout_all_sessions)

					if not self.flags.no_welcome_mail and cint(self.send_welcome_email):
						self.send_welcome_mail_to_user()
						self.flags.email_sent = 1
						if frappe.session.user != 'Guest':
							msgprint(_("Welcome email sent"))
						return
			else:
				self.email_new_password(new_password)

		except frappe.OutgoingEmailError:
			print(frappe.get_traceback())
			pass # email server not set, don't send email

	@Document.hook
	def validate_reset_password(self):
		pass

	def reset_password(self, send_email=False, password_expired=False):
		from frappe.utils import random_string, get_url

		rate_limit = frappe.db.get_single_value("System Settings", "password_reset_limit")

		if rate_limit:
			check_password_reset_limit(self.name, rate_limit)

		key = random_string(32)
		self.db_set("reset_password_key", key)

		url = "/update-password?key=" + key
		if password_expired:
			url = "/update-password?key=" + key + '&password_expired=true'

		link = get_url(url)
		if send_email:
			self.password_reset_mail(link)

		update_password_reset_limit(self.name)
		return link

	def get_other_system_managers(self):
		return frappe.db.sql("""select distinct `user`.`name` from `tabHas Role` as `user_role`, `tabUser` as `user`
			where user_role.role='System Manager'
				and `user`.docstatus<2
				and `user`.enabled=1
				and `user_role`.parent = `user`.name
			and `user_role`.parent not in ('Administrator', %s) limit 1""", (self.name,))

	def get_fullname(self):
		"""get first_name space last_name"""
		return (self.first_name or '') + \
			(self.first_name and " " or '') + (self.last_name or '')

	def password_reset_mail(self, link):
		self.send_login_mail(_("Password Reset"),
			"password_reset", {"link": link}, now=True)

	def send_welcome_mail_to_user(self):
		from frappe.utils import get_url
		link = self.reset_password()
		subject = None
		method = frappe.get_hooks("welcome_email")
		if method:
			subject = frappe.get_attr(method[-1])()
		if not subject:
			site_name = frappe.db.get_default('site_name') or frappe.get_conf().get("site_name")
			if site_name:
				subject = _("Welcome to {0}").format(site_name)
			else:
				subject = _("Complete Registration")

		self.send_login_mail(subject, "new_user",
				dict(
					link=link,
					site_url=get_url(),
				))

	def send_login_mail(self, subject, template, add_args, now=None):
		"""send mail with login details"""
		from frappe.utils.user import get_user_fullname
		from frappe.utils import get_url

		full_name = get_user_fullname(frappe.session['user'])
		if full_name == "Guest":
			full_name = "Administrator"

		args = {
			'first_name': self.first_name or self.last_name or "user",
			'user': self.name,
			'title': subject,
			'login_url': get_url(),
			'user_fullname': full_name
		}

		args.update(add_args)

		sender = frappe.session.user not in STANDARD_USERS and get_formatted_email(frappe.session.user) or None

		frappe.sendmail(recipients=self.email, sender=sender, subject=subject,
			template=template, args=args, header=[subject, "green"],
			delayed=(not now) if now!=None else self.flags.delay_emails, retry=3)

	def a_system_manager_should_exist(self):
		if not self.get_other_system_managers():
			throw(_("There should remain at least one System Manager"))

	def on_trash(self):
		frappe.clear_cache(user=self.name)
		if self.name in STANDARD_USERS:
			throw(_("User {0} cannot be deleted").format(self.name))

		self.a_system_manager_should_exist()

		# disable the user and log him/her out
		self.enabled = 0
		if getattr(frappe.local, "login_manager", None):
			frappe.local.login_manager.logout(user=self.name)

		# delete todos
		frappe.db.sql("""DELETE FROM `tabToDo` WHERE `owner`=%s""", (self.name,))
		frappe.db.sql("""UPDATE `tabToDo` SET `assigned_by`=NULL WHERE `assigned_by`=%s""",
			(self.name,))

		# delete events
		frappe.db.sql("""delete from `tabEvent` where owner=%s
			and event_type='Private'""", (self.name,))

		# delete shares
		frappe.db.sql("""delete from `tabDocShare` where user=%s""", self.name)

		# delete messages
		frappe.db.sql("""delete from `tabCommunication`
			where communication_type in ('Chat', 'Notification')
			and reference_doctype='User'
			and (reference_name=%s or owner=%s)""", (self.name, self.name))

		# unlink contact
		frappe.db.sql("""update `tabContact`
			set `user`=null
			where `user`=%s""", (self.name))


	def before_rename(self, old_name, new_name, merge=False):
		self.check_demo()
		frappe.clear_cache(user=old_name)
		self.validate_rename(old_name, new_name)

	def validate_rename(self, old_name, new_name):
		# do not allow renaming administrator and guest
		if old_name in STANDARD_USERS:
			throw(_("User {0} cannot be renamed").format(self.name))

		self.validate_email_type(new_name)

	def validate_email_type(self, email):
		from frappe.utils import validate_email_address
		validate_email_address(email.strip(), True)

	def after_rename(self, old_name, new_name, merge=False):
		tables = frappe.db.get_tables()
		for tab in tables:
			desc = frappe.db.get_table_columns_description(tab)
			has_fields = []
			for d in desc:
				if d.get('name') in ['owner', 'modified_by']:
					has_fields.append(d.get('name'))
			for field in has_fields:
				frappe.db.sql("""UPDATE `%s`
					SET `%s` = %s
					WHERE `%s` = %s""" %
					(tab, field, '%s', field, '%s'), (new_name, old_name))

		if frappe.db.exists("Chat Profile", old_name):
			frappe.rename_doc("Chat Profile", old_name, new_name, force=True, show_alert=False)

		if frappe.db.exists("Notification Settings", old_name):
			frappe.rename_doc("Notification Settings", old_name, new_name, force=True, show_alert=False)

		# set email
		frappe.db.sql("""UPDATE `tabUser`
			SET email = %s
			WHERE name = %s""", (new_name, new_name))

	def append_roles(self, *roles):
		"""Add roles to user"""
		current_roles = [d.role for d in self.get("roles")]
		for role in roles:
			if role in current_roles:
				continue
			self.append("roles", {"role": role})

	def add_roles(self, *roles):
		"""Add roles to user and save"""
		self.append_roles(*roles)
		self.save()

	def remove_roles(self, *roles):
		existing_roles = dict((d.role, d) for d in self.get("roles"))
		for role in roles:
			if role in existing_roles:
				self.get("roles").remove(existing_roles[role])

		self.save()

	def remove_all_roles_for_guest(self):
		if self.name == "Guest":
			self.set("roles", list(set(d for d in self.get("roles") if d.role == "Guest")))

	def remove_disabled_roles(self):
		disabled_roles = [d.name for d in frappe.get_all("Role", filters={"disabled":1})]
		for role in list(self.get('roles')):
			if role.role in disabled_roles:
				self.get('roles').remove(role)

	def ensure_unique_roles(self):
		exists = []
		for i, d in enumerate(self.get("roles")):
			if (not d.role) or (d.role in exists):
				self.get("roles").remove(d)
			else:
				exists.append(d.role)

	def validate_username(self):
		if not self.username and self.is_new() and self.first_name:
			self.username = frappe.scrub(self.first_name)

		if not self.username:
			return

		# strip space and @
		self.username = self.username.strip(" @")

		if self.username_exists():
			if self.user_type == 'System User':
				frappe.msgprint(_("Username {0} already exists").format(self.username))
				self.suggest_username()

			self.username = ""

	def password_strength_test(self):
		""" test password strength """
		if self.flags.ignore_password_policy:
			return

		if self.__new_password:
			user_data = (self.first_name, self.middle_name, self.last_name, self.email, self.birth_date)
			result = test_password_strength(self.__new_password, '', None, user_data)
			feedback = result.get("feedback", None)

			if feedback and not feedback.get('password_policy_validation_passed', False):
				handle_password_test_fail(result)

	def suggest_username(self):
		def _check_suggestion(suggestion):
			if self.username != suggestion and not self.username_exists(suggestion):
				return suggestion

			return None

		# @firstname
		username = _check_suggestion(frappe.scrub(self.first_name))

		if not username:
			# @firstname_last_name
			username = _check_suggestion(frappe.scrub("{0} {1}".format(self.first_name, self.last_name or "")))

		if username:
			frappe.msgprint(_("Suggested Username: {0}").format(username))

		return username

	def username_exists(self, username=None):
		return frappe.db.get_value("User", {"username": username or self.username, "name": ("!=", self.name)})

	def get_blocked_modules(self):
		"""Returns list of modules blocked for that user"""
		return [d.module for d in self.block_modules] if self.block_modules else []

	def validate_user_email_inbox(self):
		""" check if same email account added in User Emails twice """

		email_accounts = [ user_email.email_account for user_email in self.user_emails ]
		if len(email_accounts) != len(set(email_accounts)):
			frappe.throw(_("Email Account added multiple times"))

	def get_social_login_userid(self, provider):
		try:
			for p in self.social_logins:
				if p.provider == provider:
					return p.userid
		except:
			return None

	def set_social_login_userid(self, provider, userid, username=None):
		social_logins = {
			"provider": provider,
			"userid": userid
		}

		if username:
			social_logins["username"] = username

		self.append("social_logins", social_logins)

	def get_restricted_ip_list(self):
		if not self.restrict_ip:
			return

		return [i.strip() for i in self.restrict_ip.split(",")]

@frappe.whitelist()
def get_timezones():
	import pytz
	return {
		"timezones": pytz.all_timezones
	}

@frappe.whitelist()
def get_all_roles(arg=None):
	"""return all roles"""
	active_domains = frappe.get_active_domains()

	roles = frappe.get_all("Role", filters={
		"name": ("not in", "Administrator,Guest,All"),
		"disabled": 0
	}, or_filters={
		"ifnull(restrict_to_domain, '')": "",
		"restrict_to_domain": ("in", active_domains)
	}, order_by="name")

	return [ role.get("name") for role in roles ]

@frappe.whitelist()
def get_roles(arg=None):
	"""get roles for a user"""
	return frappe.get_roles(frappe.form_dict['uid'])

@frappe.whitelist()
def get_perm_info(role):
	"""get permission info"""
	from frappe.permissions import get_all_perms
	return get_all_perms(role)

@frappe.whitelist(allow_guest=True)
def update_password(new_password, logout_all_sessions=0, key=None, old_password=None):
	result = test_password_strength(new_password, key, old_password)
	feedback = result.get("feedback", None)

	if feedback and not feedback.get('password_policy_validation_passed', False):
		handle_password_test_fail(result)

	res = _get_user_for_update_password(key, old_password)
	if res.get('message'):
		frappe.local.response.http_status_code = 410
		return res['message']
	else:
		user = res['user']

	logout_all_sessions = cint(logout_all_sessions) or frappe.db.get_single_value("System Settings", "logout_on_password_reset")
	_update_password(user, new_password, logout_all_sessions=cint(logout_all_sessions))

	user_doc, redirect_url = reset_user_data(user)

	# get redirect url from cache
	redirect_to = frappe.cache().hget('redirect_after_login', user)
	if redirect_to:
		redirect_url = redirect_to
		frappe.cache().hdel('redirect_after_login', user)

	frappe.local.login_manager.login_as(user)

	frappe.db.set_value("User", user, "last_password_reset_date", today())
	frappe.db.set_value("User", user, "reset_password_key", "")

	if user_doc.user_type == "System User":
		return "/desk"
	else:
		return redirect_url if redirect_url else "/"

@frappe.whitelist(allow_guest=True)
def test_password_strength(new_password, key=None, old_password=None, user_data=None):
	from frappe.utils.password_strength import test_password_strength as _test_password_strength

	password_policy = frappe.db.get_value("System Settings", None,
		["enable_password_policy", "minimum_password_score"], as_dict=True) or {}

	enable_password_policy = cint(password_policy.get("enable_password_policy", 0))
	minimum_password_score = cint(password_policy.get("minimum_password_score", 0))

	if not enable_password_policy:
		return {}

	if not user_data:
		user_data = frappe.db.get_value('User', frappe.session.user,
			['first_name', 'middle_name', 'last_name', 'email', 'birth_date'])

	if new_password:
		result = _test_password_strength(new_password, user_inputs=user_data)
		password_policy_validation_passed = False

		# score should be greater than 0 and minimum_password_score
		if result.get('score') and result.get('score') >= minimum_password_score:
			password_policy_validation_passed = True

		result['feedback']['password_policy_validation_passed'] = password_policy_validation_passed
		return result

#for login
@frappe.whitelist()
def has_email_account(email):
	return frappe.get_list("Email Account", filters={"email_id": email})

@frappe.whitelist(allow_guest=False)
def get_email_awaiting(user):
	waiting = frappe.db.sql("""select email_account,email_id
		from `tabUser Email`
		where awaiting_password = 1
		and parent = %(user)s""", {"user":user}, as_dict=1)
	if waiting:
		return waiting
	else:
		frappe.db.sql("""update `tabUser Email`
				set awaiting_password =0
				where parent = %(user)s""",{"user":user})
		return False

@frappe.whitelist(allow_guest=False)
def set_email_password(email_account, user, password):
	account = frappe.get_doc("Email Account", email_account)
	if account.awaiting_password:
		account.awaiting_password = 0
		account.password = password
		try:
			account.save(ignore_permissions=True)
		except Exception:
			frappe.db.rollback()
			return False

	return True

def setup_user_email_inbox(email_account, awaiting_password, email_id, enable_outgoing):
	""" setup email inbox for user """
	def add_user_email(user):
		user = frappe.get_doc("User", user)
		row = user.append("user_emails", {})

		row.email_id = email_id
		row.email_account = email_account
		row.awaiting_password = awaiting_password or 0
		row.enable_outgoing = enable_outgoing or 0

		user.save(ignore_permissions=True)

	udpate_user_email_settings = False
	if not all([email_account, email_id]):
		return

	user_names = frappe.db.get_values("User", { "email": email_id }, as_dict=True)
	if not user_names:
		return

	for user in user_names:
		user_name = user.get("name")

		# check if inbox is alreay configured
		user_inbox = frappe.db.get_value("User Email", {
			"email_account": email_account,
			"parent": user_name
		}, ["name"]) or None

		if not user_inbox:
			add_user_email(user_name)
		else:
			# update awaiting password for email account
			udpate_user_email_settings = True

	if udpate_user_email_settings:
		frappe.db.sql("""UPDATE `tabUser Email` SET awaiting_password = %(awaiting_password)s,
			enable_outgoing = %(enable_outgoing)s WHERE email_account = %(email_account)s""", {
				"email_account": email_account,
				"enable_outgoing": enable_outgoing,
				"awaiting_password": awaiting_password or 0
			})
	else:
		users = " and ".join([frappe.bold(user.get("name")) for user in user_names])
		frappe.msgprint(_("Enabled email inbox for user {0}").format(users))

	ask_pass_update()

def remove_user_email_inbox(email_account):
	""" remove user email inbox settings if email account is deleted """
	if not email_account:
		return

	users = frappe.get_all("User Email", filters={
		"email_account": email_account
	}, fields=["parent as name"])

	for user in users:
		doc = frappe.get_doc("User", user.get("name"))
		to_remove = [ row for row in doc.user_emails if row.email_account == email_account ]
		[ doc.remove(row) for row in to_remove ]

		doc.save(ignore_permissions=True)

def ask_pass_update():
	# update the sys defaults as to awaiting users
	from frappe.utils import set_default

	users = frappe.db.sql("""SELECT DISTINCT(parent) as user FROM `tabUser Email`
		WHERE awaiting_password = 1""", as_dict=True)

	password_list = [ user.get("user") for user in users ]
	set_default("email_user_password", u','.join(password_list))

def _get_user_for_update_password(key, old_password):
	# verify old password
	if key:
		user = frappe.db.get_value("User", {"reset_password_key": key})
		if not user:
			return {
				'message': _("The Link specified has either been used before or Invalid")
			}

	elif old_password:
		# verify old password
		frappe.local.login_manager.check_password(frappe.session.user, old_password)
		user = frappe.session.user

	else:
		return

	return {
		'user': user
	}

def reset_user_data(user):
	user_doc = frappe.get_doc("User", user)
	redirect_url = user_doc.redirect_url
	user_doc.reset_password_key = ''
	user_doc.redirect_url = ''
	user_doc.save(ignore_permissions=True)

	return user_doc, redirect_url

@frappe.whitelist()
def verify_password(password):
	frappe.local.login_manager.check_password(frappe.session.user, password)

@frappe.whitelist(allow_guest=True)
def sign_up(email, full_name, redirect_to):
	if not is_signup_enabled():
		frappe.throw(_('Sign Up is disabled'), title='Not Allowed')

	user = frappe.db.get("User", {"email": email})
	if user:
		if user.disabled:
			return 0, _("Registered but disabled")
		else:
			return 0, _("Already Registered")
	else:
		if frappe.db.sql("""select count(*) from tabUser where
			HOUR(TIMEDIFF(CURRENT_TIMESTAMP, TIMESTAMP(modified)))=1""")[0][0] > 300:

			frappe.respond_as_web_page(_('Temporarily Disabled'),
				_('Too many users signed up recently, so the registration is disabled. Please try back in an hour'),
				http_status_code=429)

		from frappe.utils import random_string
		user = frappe.get_doc({
			"doctype":"User",
			"email": email,
			"first_name": escape_html(full_name),
			"enabled": 1,
			"new_password": random_string(10),
			"user_type": "Website User"
		})
		user.flags.ignore_permissions = True
		user.flags.ignore_password_policy = True
		user.insert()

		# set default signup role as per Portal Settings
		default_role = frappe.db.get_value("Portal Settings", None, "default_role")
		if default_role:
			user.add_roles(default_role)

		if redirect_to:
			frappe.cache().hset('redirect_after_login', user.name, redirect_to)

		if user.flags.email_sent:
			return 1, _("Please check your email for verification")
		else:
			return 2, _("Please ask your administrator to verify your sign-up")

@frappe.whitelist(allow_guest=True)
def reset_password(user):
	if user=="Administrator":
		return 'not allowed'

	try:
		user = frappe.get_doc("User", user)
		if not user.enabled:
			return 'disabled'

		user.validate_reset_password()
		user.reset_password(send_email=True)

		return frappe.msgprint(_("Password reset instructions have been sent to your email"))

	except frappe.DoesNotExistError:
		frappe.clear_messages()
		return 'not found'

@frappe.whitelist()
@frappe.validate_and_sanitize_search_inputs
def user_query(doctype, txt, searchfield, start, page_len, filters):
	from frappe.desk.reportview import get_match_cond

	user_type_condition = "and user_type = 'System User'"
	if filters and filters.get('ignore_user_type'):
		user_type_condition = ''

	txt = "%{}%".format(txt)
	return frappe.db.sql("""SELECT `name`, CONCAT_WS(' ', first_name, middle_name, last_name)
		FROM `tabUser`
		WHERE `enabled`=1
			{user_type_condition}
			AND `docstatus` < 2
			AND `name` NOT IN ({standard_users})
			AND ({key} LIKE %(txt)s
				OR CONCAT_WS(' ', first_name, middle_name, last_name) LIKE %(txt)s)
			{mcond}
		ORDER BY
			CASE WHEN `name` LIKE %(txt)s THEN 0 ELSE 1 END,
			CASE WHEN concat_ws(' ', first_name, middle_name, last_name) LIKE %(txt)s
				THEN 0 ELSE 1 END,
			NAME asc
		LIMIT %(page_len)s OFFSET %(start)s""".format(
			user_type_condition = user_type_condition,
			standard_users=", ".join([frappe.db.escape(u) for u in STANDARD_USERS]),
			key=searchfield, mcond=get_match_cond(doctype)),
			dict(start=start, page_len=page_len, txt=txt))

def get_total_users():
	"""Returns total no. of system users"""
	return flt(frappe.db.sql('''SELECT SUM(`simultaneous_sessions`)
		FROM `tabUser`
		WHERE `enabled` = 1
		AND `user_type` = 'System User'
		AND `name` NOT IN ({})'''.format(", ".join(["%s"]*len(STANDARD_USERS))), STANDARD_USERS)[0][0])

def get_system_users(exclude_users=None, limit=None):
	if not exclude_users:
		exclude_users = []
	elif not isinstance(exclude_users, (list, tuple)):
		exclude_users = [exclude_users]

	limit_cond = ''
	if limit:
		limit_cond = 'limit {0}'.format(limit)

	exclude_users += list(STANDARD_USERS)

	system_users = frappe.db.sql_list("""select name from `tabUser`
		where enabled=1 and user_type != 'Website User'
		and name not in ({}) {}""".format(", ".join(["%s"]*len(exclude_users)), limit_cond),
		exclude_users)

	return system_users

def get_active_users():
	"""Returns No. of system users who logged in, in the last 3 days"""
	return frappe.db.sql("""select count(*) from `tabUser`
		where enabled = 1 and user_type != 'Website User'
		and name not in ({})
		and hour(timediff(now(), last_active)) < 72""".format(", ".join(["%s"]*len(STANDARD_USERS))), STANDARD_USERS)[0][0]

def get_website_users():
	"""Returns total no. of website users"""
	return frappe.db.sql("""select count(*) from `tabUser`
		where enabled = 1 and user_type = 'Website User'""")[0][0]

def get_active_website_users():
	"""Returns No. of website users who logged in, in the last 3 days"""
	return frappe.db.sql("""select count(*) from `tabUser`
		where enabled = 1 and user_type = 'Website User'
		and hour(timediff(now(), last_active)) < 72""")[0][0]

def get_permission_query_conditions(user):
	if user=="Administrator":
		return ""
	else:
		return """(`tabUser`.name not in ({standard_users}))""".format(
			standard_users = ", ".join(frappe.db.escape(user) for user in STANDARD_USERS))

def has_permission(doc, user):
	if (user != "Administrator") and (doc.name in STANDARD_USERS):
		# dont allow non Administrator user to view / edit Administrator user
		return False

def notify_admin_access_to_system_manager(login_manager=None):
	if (login_manager
		and login_manager.user == "Administrator"
		and frappe.local.conf.notify_admin_access_to_system_manager):

		site = '<a href="{0}" target="_blank">{0}</a>'.format(frappe.local.request.host_url)
		date_and_time = '<b>{0}</b>'.format(format_datetime(now_datetime(), format_string="medium"))
		ip_address = frappe.local.request_ip

		access_message = _('Administrator accessed {0} on {1} via IP Address {2}.').format(
			site, date_and_time, ip_address)

		frappe.sendmail(
			recipients=get_system_managers(),
			subject=_("Administrator Logged In"),
			template="administrator_logged_in",
			args={'access_message': access_message},
			header=['Access Notification', 'orange']
		)

def extract_mentions(txt):
	"""Find all instances of @mentions in the html."""
	soup = BeautifulSoup(txt, 'html.parser')
	emails = []
	for mention in soup.find_all(class_='mention'):
		email = mention['data-id']
		emails.append(email)
	return emails

def handle_password_test_fail(result):
	suggestions = result['feedback']['suggestions'][0] if result['feedback']['suggestions'] else ''
	warning = result['feedback']['warning'] if 'warning' in result['feedback'] else ''
	suggestions += "<br>" + _("Hint: Include symbols, numbers and capital letters in the password") + '<br>'
	frappe.throw(' '.join([_('Invalid Password:'), warning, suggestions]))

def update_gravatar(name):
	gravatar = has_gravatar(name)
	if gravatar:
		frappe.db.set_value('User', name, 'user_image', gravatar)

@frappe.whitelist(allow_guest=True)
def send_token_via_sms(tmp_id,phone_no=None,user=None):
	try:
		from frappe.core.doctype.sms_settings.sms_settings import send_request
	except:
		return False

	if not frappe.cache().ttl(tmp_id + '_token'):
		return False
	ss = frappe.get_doc('SMS Settings', 'SMS Settings')
	if not ss.sms_gateway_url:
		return False

	token = frappe.cache().get(tmp_id + '_token')
	args = {ss.message_parameter: 'verification code is {}'.format(token)}

	for d in ss.get("parameters"):
		args[d.parameter] = d.value

	if user:
		user_phone = frappe.db.get_value('User', user, ['phone','mobile_no'], as_dict=1)
		usr_phone = user_phone.mobile_no or user_phone.phone
		if not usr_phone:
			return False
	else:
		if phone_no:
			usr_phone = phone_no
		else:
			return False

	args[ss.receiver_parameter] = usr_phone
	status = send_request(ss.sms_gateway_url, args, use_post=ss.use_post)

	if 200 <= status < 300:
		frappe.cache().delete(tmp_id + '_token')
		return True
	else:
		return False

@frappe.whitelist(allow_guest=True)
def send_token_via_email(tmp_id,token=None):
	import pyotp

	user = frappe.cache().get(tmp_id + '_user')
	count = token or frappe.cache().get(tmp_id + '_token')

	if ((not user) or (user == 'None') or (not count)):
		return False
	user_email = frappe.db.get_value('User',user, 'email')
	if not user_email:
		return False

	otpsecret = frappe.cache().get(tmp_id + '_otp_secret')
	hotp = pyotp.HOTP(otpsecret)

	frappe.sendmail(
		recipients=user_email, sender=None, subject='Verification Code',
		message='<p>Your verification code is {0}</p>'.format(hotp.at(int(count))),
		delayed=False, retry=3)

	return True

@frappe.whitelist(allow_guest=True)
def reset_otp_secret(user):
	otp_issuer = frappe.db.get_value('System Settings', 'System Settings', 'otp_issuer_name')
	user_email = frappe.db.get_value('User',user, 'email')
	if frappe.session.user in ["Administrator", user] :
		frappe.defaults.clear_default(user + '_otplogin')
		frappe.defaults.clear_default(user + '_otpsecret')
		email_args = {
			'recipients':user_email, 'sender':None, 'subject':'OTP Secret Reset - {}'.format(otp_issuer or "Frappe Framework"),
			'message':'<p>Your OTP secret on {} has been reset. If you did not perform this reset and did not request it, please contact your System Administrator immediately.</p>'.format(otp_issuer or "Frappe Framework"),
			'delayed':False,
			'retry':3
		}
		enqueue(method=frappe.sendmail, queue='short', timeout=300, event=None, is_async=True, job_name=None, now=False, **email_args)
		return frappe.msgprint(_("OTP Secret has been reset. Re-registration will be required on next login."))
	else:
		return frappe.throw(_("OTP secret can only be reset by the Administrator."))

def throttle_user_creation():
	if frappe.flags.in_import:
		return

	if frappe.db.get_creation_count('User', 60) > frappe.local.conf.get("throttle_user_limit", 60):
		frappe.throw(_('Throttled'))

@frappe.whitelist()
def get_role_profile(role_profile):
	roles = frappe.get_doc('Role Profile', {'role_profile': role_profile})
	return roles.roles

def update_roles(role_profile):
	users = frappe.get_all('User', filters={'role_profile_name': role_profile})
	role_profile = frappe.get_doc('Role Profile', role_profile)
	roles = [role.role for role in role_profile.roles]
	for d in users:
		user = frappe.get_doc('User', d)
		user.set('roles', [])
		user.add_roles(*roles)

def create_contact(user, ignore_links=False, ignore_mandatory=False):
	from frappe.contacts.doctype.contact.contact import get_contact_name
	if user.name in ["Administrator", "Guest"]: return

	contact_name = get_contact_name(user.email)
	if not contact_name:
		contact = frappe.get_doc({
			"doctype": "Contact",
			"first_name": user.first_name,
			"last_name": user.last_name,
			"user": user.name,
			"gender": user.gender,
		})

		if user.email:
			contact.add_email(user.email, is_primary=True)

		if user.phone:
			contact.add_phone(user.phone, is_primary_phone=True)

		if user.mobile_no:
			contact.add_phone(user.mobile_no, is_primary_mobile_no=True)
		contact.insert(ignore_permissions=True, ignore_links=ignore_links, ignore_mandatory=ignore_mandatory)
	else:
		contact = frappe.get_doc("Contact", contact_name)
		contact.first_name = user.first_name
		contact.last_name = user.last_name
		contact.gender = user.gender

		# Add mobile number if phone does not exists in contact
		if user.phone and not any(new_contact.phone == user.phone for new_contact in contact.phone_nos):
			# Set primary phone if there is no primary phone number
			contact.add_phone(
				user.phone,
				is_primary_phone=not any(
					new_contact.is_primary_phone == 1 for new_contact in contact.phone_nos
				)
			)

		# Add mobile number if mobile does not exists in contact
		if user.mobile_no and not any(new_contact.phone == user.mobile_no for new_contact in contact.phone_nos):
			# Set primary mobile if there is no primary mobile number
			contact.add_phone(
				user.mobile_no,
				is_primary_mobile_no=not any(
					new_contact.is_primary_mobile_no == 1 for new_contact in contact.phone_nos
				)
			)

		contact.save(ignore_permissions=True)

@frappe.whitelist()
def generate_keys(user):
	"""
	generate api key and api secret

	:param user: str
	"""
	if "System Manager" in frappe.get_roles():
		user_details = frappe.get_doc("User", user)
		api_secret = frappe.generate_hash(length=15)
		# if api key is not set generate api key
		if not user_details.api_key:
			api_key = frappe.generate_hash(length=15)
			user_details.api_key = api_key
		user_details.api_secret = api_secret
		user_details.save()

		return {"api_secret": api_secret}
	frappe.throw(frappe._("Not Permitted"), frappe.PermissionError)

<<<<<<< HEAD
@frappe.whitelist()
def switch_theme(theme):
	if theme in ["Dark", "Light"]:
		frappe.db.set_value("User", frappe.session.user, "desk_theme", theme)
=======
def update_password_reset_limit(user):
	generated_link_count = get_generated_link_count(user)
	generated_link_count += 1
	frappe.cache().hset("password_reset_link_count", user, generated_link_count)

def check_password_reset_limit(user, rate_limit):
	generated_link_count = get_generated_link_count(user)
	if generated_link_count >= rate_limit:
		frappe.throw(_("You have reached the hourly limit for generating password reset links. Please try again later."))

def get_generated_link_count(user):
	return cint(frappe.cache().hget("password_reset_link_count", user)) or 0
>>>>>>> 75c15633
<|MERGE_RESOLUTION|>--- conflicted
+++ resolved
@@ -1117,12 +1117,11 @@
 		return {"api_secret": api_secret}
 	frappe.throw(frappe._("Not Permitted"), frappe.PermissionError)
 
-<<<<<<< HEAD
 @frappe.whitelist()
 def switch_theme(theme):
 	if theme in ["Dark", "Light"]:
 		frappe.db.set_value("User", frappe.session.user, "desk_theme", theme)
-=======
+
 def update_password_reset_limit(user):
 	generated_link_count = get_generated_link_count(user)
 	generated_link_count += 1
@@ -1134,5 +1133,4 @@
 		frappe.throw(_("You have reached the hourly limit for generating password reset links. Please try again later."))
 
 def get_generated_link_count(user):
-	return cint(frappe.cache().hget("password_reset_link_count", user)) or 0
->>>>>>> 75c15633
+	return cint(frappe.cache().hget("password_reset_link_count", user)) or 0