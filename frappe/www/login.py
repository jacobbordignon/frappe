--- conflicted
+++ resolved
@@ -38,10 +38,6 @@
 				"icon": icon
 			})
 			context["social_login"] = True
-<<<<<<< HEAD
-
-=======
->>>>>>> 54450ef6
 	ldap_settings = get_ldap_client_settings()
 	context["ldap_settings"] = ldap_settings
 
