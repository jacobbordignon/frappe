--- conflicted
+++ resolved
@@ -378,11 +378,7 @@
 
 		# pages sorted based on pinned to top and then by name
 		order_by = "pin_to_top desc, pin_to_bottom asc, name asc"
-<<<<<<< HEAD
-		all_pages = frappe.get_all("Desk Page", fields=["name", "category", "icon"], filters=filters, order_by=order_by, ignore_permissions=True)
-=======
-		all_pages = frappe.get_all("Desk Page", fields=["name", "category", "module"], filters=filters, order_by=order_by, ignore_permissions=True)
->>>>>>> ca786369
+		all_pages = frappe.get_all("Desk Page", fields=["name", "category", "icon",  "module"]], filters=filters, order_by=order_by, ignore_permissions=True)
 		pages = []
 
 		# Filter Page based on Permission
