frappe.pages["leaderboard"].on_page_load = (wrapper) => {
	frappe.leaderboard = new Leaderboard(wrapper);

	$(wrapper).bind('show', ()=> {
		// Get which leaderboard to show
		let doctype = frappe.get_route()[1];
		frappe.leaderboard.show_leaderboard(doctype);
	});
};

class Leaderboard {

	constructor(parent) {
		frappe.ui.make_app_page({
			parent: parent,
			title: __("Leaderboard"),
			single_column: false,
			card_layout: true,
		});

		this.parent = parent;
		this.page = this.parent.page;
		this.page.sidebar.html(`<ul class="standard-sidebar leaderboard-sidebar overlay-sidebar"></ul>`);
		this.$sidebar_list = this.page.sidebar.find('ul');

		this.get_leaderboard_config();

	}

	get_leaderboard_config() {
		this.doctypes = [];
		this.filters = {};
		this.leaderboard_limit = 20;

		frappe.xcall("frappe.desk.page.leaderboard.leaderboard.get_leaderboard_config").then(config => {
			this.leaderboard_config = config;
			for (let doctype in this.leaderboard_config) {
				this.doctypes.push(doctype);
				this.filters[doctype] = this.leaderboard_config[doctype].fields.map(field => {
					if (typeof field ==='object') {
						return field.label || field.fieldname;
					}
					return field;
				});
			}

			// For translation. Do not remove this
			// __("This Week"), __("This Month"), __("This Quarter"), __("This Year"),
			//	__("Last Week"), __("Last Month"), __("Last Quarter"), __("Last Year"),
			//	__("All Time"), __("Select From Date")
			this.timespans = [
				"This Week", "This Month", "This Quarter", "This Year",
				"Last Week", "Last Month", "Last Quarter", "Last Year",
				"All Time", "Select Date Range"
			];

			// for saving current selected filters
			const _initial_doctype = frappe.get_route()[1] || this.doctypes[0];
			const _initial_timespan = this.timespans[0];
			const _initial_filter = this.filters[_initial_doctype];

			this.options = {
				selected_doctype: _initial_doctype,
				selected_filter: _initial_filter,
				selected_filter_item: _initial_filter[0],
				selected_timespan: _initial_timespan,
			};

			this.message = null;
			this.make();
		});
	}

	make() {

		this.$container = $(`<div class="leaderboard page-main-content">
			<div class="leaderboard-graph"></div>
			<div class="leaderboard-list"></div>
		</div>`).appendTo(this.page.main);

		this.$graph_area = this.$container.find(".leaderboard-graph");

		this.doctypes.map(doctype => {
			const icon = this.leaderboard_config[doctype].icon;
			this.get_sidebar_item(doctype, icon).appendTo(this.$sidebar_list);
		});

		this.setup_leaderboard_fields();

		this.render_selected_doctype();

		this.render_search_box();

		// Get which leaderboard to show
		let doctype = frappe.get_route()[1];
		this.show_leaderboard(doctype);

	}

	setup_leaderboard_fields() {
		this.company_select = this.page.add_field({
			fieldname: "company",
			label: __("Company"),
			fieldtype: "Link",
			options: "Company",
			default: frappe.defaults.get_default("company"),
			reqd: 1,
			change: (e) => {
				this.options.selected_company = e.currentTarget.value;
				this.make_request();
			}
		});

		this.timespan_select = this.page.add_select(__("Timespan"),
			this.timespans.map(d => {
				return {"label": __(d), value: d };
			})
		);
		this.create_date_range_field();

		this.type_select = this.page.add_select(__("Field"),
			this.options.selected_filter.map(d => {
				return {"label": __(frappe.model.unscrub(d)), value: d };
			})
		);

		this.timespan_select.on("change", (e) => {
			this.options.selected_timespan = e.currentTarget.value;
			if (this.options.selected_timespan === 'Select Date Range') {
				this.date_range_field.show();
			} else {
				this.date_range_field.hide();
			}
			this.make_request();
		});

		this.type_select.on("change", (e) => {
			this.options.selected_filter_item = e.currentTarget.value;
			this.make_request();
		});
	}

	create_date_range_field() {
		let timespan_field = $(this.parent).find(`.frappe-control[data-original-title='Timespan']`);
		this.date_range_field = $(`<div class="from-date-field"></div>`).insertAfter(timespan_field).hide();

		let date_field = frappe.ui.form.make_control({
			df: {
				fieldtype: 'DateRange',
				fieldname: 'selected_date_range',
				placeholder: __("Date Range"),
				default: [frappe.datetime.month_start(), frappe.datetime.now_date()],
				input_class: 'input-xs',
				reqd: 1,
				change: () => {
					this.selected_date_range = date_field.get_value();
					if (this.selected_date_range) this.make_request();
				}
			},
			parent: $(this.parent).find('.from-date-field'),
			render_input: 1
		});
	}

	render_selected_doctype() {

		this.$sidebar_list.on("click", "li", (e)=> {
			let $li = $(e.currentTarget);
			let doctype = $li.find(".doctype-text").attr("doctype-value");

			this.options.selected_company = frappe.defaults.get_default("company");
			this.options.selected_doctype = doctype;
			this.options.selected_filter = this.filters[doctype];
			this.options.selected_filter_item = this.filters[doctype][0];

			this.type_select.empty().add_options(
				this.options.selected_filter.map(d => {
					return {"label": __(frappe.model.unscrub(d)), value: d };
				})
			);
			if (this.leaderboard_config[this.options.selected_doctype].company_disabled) {
				$(this.parent).find("[data-original-title=Company]").hide();
			} else {
				$(this.parent).find("[data-original-title=Company]").show();
			}

			this.$sidebar_list.find("li").removeClass("active selected");
			$li.addClass("active selected");

			frappe.set_route("leaderboard", this.options.selected_doctype);
			this.make_request();
		});
	}

	render_search_box() {

		this.$search_box =
			$(`<div class="leaderboard-search form-group col-md-3">
<<<<<<< HEAD
				<input type="text" placeholder="Search" data-element="search" class="form-control leaderboard-search-input input-xs">
=======
				<input type="text" placeholder=${ __("Search") } data-element="search" class="form-control leaderboard-search-input input-sm">
>>>>>>> 2b01fb09
			</div>`);

		$(this.parent).find(".page-form").append(this.$search_box);
	}

	show_leaderboard(doctype) {
		if (this.doctypes.length) {
			if (this.doctypes.includes(doctype)) {
				this.options.selected_doctype = doctype;
				this.$sidebar_list.find(`[doctype-value = "${this.options.selected_doctype}"]`).trigger("click");
			}

			this.$search_box.find(".leaderboard-search-input").val("");
			frappe.set_route("leaderboard", this.options.selected_doctype);
		}
	}

	make_request() {

		frappe.model.with_doctype(this.options.selected_doctype, ()=> {
			this.get_leaderboard(this.get_leaderboard_data);
		});
	}

	get_leaderboard(notify) {
		if (!this.options.selected_company) {
			frappe.throw(__("Please select Company"));
		}
		frappe.call(
			this.leaderboard_config[this.options.selected_doctype].method,
			{
				'date_range': this.get_date_range(),
				'company': this.options.selected_company,
				'field': this.options.selected_filter_item,
				'limit': this.leaderboard_limit,
			}
		).then(r => {
			let results = r.message || [];

			let graph_items = results.slice(0, 10);

			this.$graph_area.show().empty();

			const custom_options = {
				data: {
					datasets: [{ values: graph_items.map(d => d.value) }],
					labels: graph_items.map(d => d.name)
				},
				format_tooltip_x: d => d[this.options.selected_filter_item],
				height: 140
			};
			frappe.utils.make_chart('.leaderboard-graph', custom_options);

			notify(this, r);
		});
	}

	get_leaderboard_data(me, res) {
		if (res && res.message.length) {
			me.message = null;
			me.$container.find(".leaderboard-list").html(me.render_list_view(res.message));
			frappe.utils.setup_search($(me.parent), ".list-item-container", ".list-id");
		} else {
			me.$graph_area.hide();
			me.message = __("No Items Found");
			me.$container.find(".leaderboard-list").html(me.render_list_view());
		}
	}

	render_list_view(items = []) {

		var html =
			`${this.render_message()}
			<div class="result" style="${this.message ? "display: none;" : ""}">
				${this.render_result(items)}
			</div>`;

		return $(html);
	}

	render_result(items) {

		var html =
			`${this.render_list_header()}
			${this.render_list_result(items)}`;
		return html;
	}

	render_list_header() {
		const _selected_filter = this.options.selected_filter
			.map(i => frappe.model.unscrub(i));
		const fields = ["rank", "name", this.options.selected_filter_item];
		const filters = fields.map(filter => {
			const col = __(frappe.model.unscrub(filter));
			return (
				`<div class="leaderboard-item list-item_content ellipsis text-muted list-item__content--flex-2
					header-btn-base ${filter}
					${(col && _selected_filter.indexOf(col) !== -1) ? "text-right" : ""}">
					<span class="list-col-title ellipsis">
						${col}
					</span>
				</div>`
			);
		}).join("");

		const html =
			`<div class="list-headers">
				<div class="list-item" data-list-renderer="List">${filters}</div>
			</div>`;
		return html;
	}

	render_list_result(items) {

		let _html = items.map((item, index) => {
			const $value = $(this.get_item_html(item, index+1));
			const $item_container = $(`<div class="list-item-container">`).append($value);
			return $item_container[0].outerHTML;
		}).join("");

		let html =
			`<div class="result-list">
				<div class="list-items">
					${_html}
				</div>
			</div>`;

		return html;
	}

	render_message() {
		const display_class = this.message ? '' : 'hide';
		let html = `<div class="leaderboard-empty-state ${display_class}">
			<div class="no-result text-center">
				<img src="/assets/frappe/images/ui-states/search-empty-state.svg"
					alt="Empty State"
					class="null-state"
				>
				<div class="empty-state-text">${this.message}</div>
			</div>
		</div>`;
		return html;
	}

	get_item_html(item, index) {
		const fields = this.leaderboard_config[this.options.selected_doctype].fields;
		const value = frappe.format(item.value, fields.find(field => {
			let fieldname = field.fieldname || field;
			return fieldname === this.options.selected_filter_item;
		}));

		const link = `/app/${frappe.router.slug(this.options.selected_doctype)}/${item.name}`;
		const name_html = item.formatted_name ?
			`<span class="text-muted ellipsis list-id">${item.formatted_name}</span>`
			: `<a class="grey list-id ellipsis" href="${link}"> ${item.name} </a>`;
		const html =
			`<div class="list-item">
				<div class="list-item_content ellipsis list-item__content--flex-2 rank text-center">
					<span class="text-muted ellipsis">${index}</span>
				</div>
				<div class="list-item_content ellipsis list-item__content--flex-2 name">
					${name_html}
				</div>
				<div class="list-item_content ellipsis list-item__content--flex-2 value text-right">
					<span class="text-muted ellipsis">${value}</span>
				</div>
			</div>`;

		return html;
	}

	get_sidebar_item(item, icon) {
		let icon_html = icon ? frappe.utils.icon(icon, 'md') : '';
		return $(`<li class="standard-sidebar-item">
			<span>${icon_html}</span>
			<a class="sidebar-link">
				<span class="doctype-text" doctype-value="${item}">${ __(item) }</span>
			</a>
		</li>`);
	}

	get_date_range() {
		let timespan = this.options.selected_timespan.toLowerCase();
		let current_date = frappe.datetime.now_date();
		let date_range_map = {
			"this week": [frappe.datetime.week_start(), current_date],
			"this month": [frappe.datetime.month_start(), current_date],
			"this quarter": [frappe.datetime.quarter_start(), current_date],
			"this year": [frappe.datetime.year_start(), current_date],
			"last week": [frappe.datetime.add_days(current_date, -7), current_date],
			"last month": [frappe.datetime.add_months(current_date, -1), current_date],
			"last quarter": [frappe.datetime.add_months(current_date, -3), current_date],
			"last year": [frappe.datetime.add_months(current_date, -12), current_date],
			"all time": null,
			"select date range": this.selected_date_range || [frappe.datetime.month_start(), current_date]
		}
		return date_range_map[timespan];
	}

}<|MERGE_RESOLUTION|>--- conflicted
+++ resolved
@@ -196,11 +196,7 @@
 
 		this.$search_box =
 			$(`<div class="leaderboard-search form-group col-md-3">
-<<<<<<< HEAD
-				<input type="text" placeholder="Search" data-element="search" class="form-control leaderboard-search-input input-xs">
-=======
-				<input type="text" placeholder=${ __("Search") } data-element="search" class="form-control leaderboard-search-input input-sm">
->>>>>>> 2b01fb09
+				<input type="text" placeholder=${ __("Search") } data-element="search" class="form-control leaderboard-search-input input-xs">
 			</div>`);
 
 		$(this.parent).find(".page-form").append(this.$search_box);
