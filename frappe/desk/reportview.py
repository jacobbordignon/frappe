--- conflicted
+++ resolved
@@ -267,13 +267,7 @@
 	data = frappe._dict(frappe.local.form_dict)
 	filters = json.loads(data["filters"])
 
-<<<<<<< HEAD
-	tags = set([tag.tag for tag in frappe.get_list("Tag Link", filters={"document_type": doctype}, fields=["tag"])])
-	_user_tags = []
-	for tag in tags:
-=======
 	for tag in frappe.get_all("Tag Link", filters={"document_type": doctype}, fields=["tag"]):
->>>>>>> da2c9454
 		tag_filters = []
 		tag_filters.extend(filters)
 		tag_filters.extend([['Tag Link', 'tag', '=', tag.tag]])
