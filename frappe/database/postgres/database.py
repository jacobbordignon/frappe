import re
from typing import List, Tuple, Union

import psycopg2
import psycopg2.extensions
from psycopg2.extensions import ISOLATION_LEVEL_REPEATABLE_READ
from psycopg2.errorcodes import STRING_DATA_RIGHT_TRUNCATION

import frappe
from frappe.database.database import Database
from frappe.database.postgres.schema import PostgresTable
from frappe.utils import cstr, get_table_name

# cast decimals as floats
DEC2FLOAT = psycopg2.extensions.new_type(
	psycopg2.extensions.DECIMAL.values,
	'DEC2FLOAT',
	lambda value, curs: float(value) if value is not None else None)

psycopg2.extensions.register_type(DEC2FLOAT)

class PostgresDatabase(Database):
	ProgrammingError = psycopg2.ProgrammingError
	TableMissingError = psycopg2.ProgrammingError
	OperationalError = psycopg2.OperationalError
	InternalError = psycopg2.InternalError
	SQLError = psycopg2.ProgrammingError
	DataError = psycopg2.DataError
	InterfaceError = psycopg2.InterfaceError
	REGEX_CHARACTER = '~'

	def setup_type_map(self):
		self.db_type = 'postgres'
		self.type_map = {
			'Currency':		('decimal', '21,9'),
			'Int':			('bigint', None),
			'Long Int':		('bigint', None),
			'Float':		('decimal', '21,9'),
			'Percent':		('decimal', '21,9'),
			'Check':		('smallint', None),
			'Small Text':	('text', ''),
			'Long Text':	('text', ''),
			'Code':			('text', ''),
			'Text Editor':	('text', ''),
			'Markdown Editor':	('text', ''),
			'HTML Editor':	('text', ''),
			'Date':			('date', ''),
			'Datetime':		('timestamp', None),
			'Time':			('time', '6'),
			'Text':			('text', ''),
			'Data':			('varchar', self.VARCHAR_LEN),
			'Link':			('varchar', self.VARCHAR_LEN),
			'Dynamic Link':	('varchar', self.VARCHAR_LEN),
			'Password':		('text', ''),
			'Select':		('varchar', self.VARCHAR_LEN),
			'Rating':		('decimal', '3,2'),
			'Read Only':	('varchar', self.VARCHAR_LEN),
			'Attach':		('text', ''),
			'Attach Image':	('text', ''),
			'Signature':	('text', ''),
			'Color':		('varchar', self.VARCHAR_LEN),
			'Barcode':		('text', ''),
			'Geolocation':	('text', ''),
			'Duration':		('decimal', '21,9'),
<<<<<<< HEAD
			'Icon': ('varchar', self.VARCHAR_LEN),
			'Phone': ('varchar', self.VARCHAR_LEN)
=======
			'Icon':			('varchar', self.VARCHAR_LEN),
			'Autocomplete': ('varchar', self.VARCHAR_LEN),
>>>>>>> dbff1de9
		}

	def get_connection(self):
		conn = psycopg2.connect("host='{}' dbname='{}' user='{}' password='{}' port={}".format(
			self.host, self.user, self.user, self.password, self.port
		))
		conn.set_isolation_level(ISOLATION_LEVEL_REPEATABLE_READ)

		return conn

	def escape(self, s, percent=True):
		"""Escape quotes and percent in given string."""
		if isinstance(s, bytes):
			s = s.decode('utf-8')

		# MariaDB's driver treats None as an empty string
		# So Postgres should do the same

		if s is None:
			s = ''

		if percent:
			s = s.replace("%", "%%")

		s = s.encode('utf-8')

		return str(psycopg2.extensions.QuotedString(s))

	def get_database_size(self):
		''''Returns database size in MB'''
		db_size = self.sql("SELECT (pg_database_size(%s) / 1024 / 1024) as database_size",
			self.db_name, as_dict=True)
		return db_size[0].get('database_size')

	# pylint: disable=W0221
	def sql(self, query, values=(), *args, **kwargs):
		return super(PostgresDatabase, self).sql(
			modify_query(query),
			modify_values(values),
			*args,
			**kwargs
		)

	def get_tables(self, cached=True):
		return [d[0] for d in self.sql("""select table_name
			from information_schema.tables
			where table_catalog='{0}'
				and table_type = 'BASE TABLE'
				and table_schema='{1}'""".format(frappe.conf.db_name, frappe.conf.get("db_schema", "public")))]

	def format_date(self, date):
		if not date:
			return '0001-01-01'

		if not isinstance(date, str):
			date = date.strftime('%Y-%m-%d')

		return date

	# column type
	@staticmethod
	def is_type_number(code):
		return code == psycopg2.NUMBER

	@staticmethod
	def is_type_datetime(code):
		return code == psycopg2.DATETIME

	# exception type
	@staticmethod
	def is_deadlocked(e):
		return e.pgcode == '40P01'

	@staticmethod
	def is_timedout(e):
		# http://initd.org/psycopg/docs/extensions.html?highlight=datatype#psycopg2.extensions.QueryCanceledError
		return isinstance(e, psycopg2.extensions.QueryCanceledError)

	@staticmethod
	def is_syntax_error(e):
		return isinstance(e, psycopg2.errors.SyntaxError)

	@staticmethod
	def is_table_missing(e):
		return getattr(e, 'pgcode', None) == '42P01'

	@staticmethod
	def is_missing_table(e):
		return PostgresDatabase.is_table_missing(e)

	@staticmethod
	def is_missing_column(e):
		return getattr(e, 'pgcode', None) == '42703'

	@staticmethod
	def is_access_denied(e):
		return e.pgcode == '42501'

	@staticmethod
	def cant_drop_field_or_key(e):
		return e.pgcode.startswith('23')

	@staticmethod
	def is_duplicate_entry(e):
		return e.pgcode == '23505'

	@staticmethod
	def is_primary_key_violation(e):
		return getattr(e, "pgcode", None) == '23505' and '_pkey' in cstr(e.args[0])

	@staticmethod
	def is_unique_key_violation(e):
		return getattr(e, "pgcode", None) == '23505' and '_key' in cstr(e.args[0])

	@staticmethod
	def is_duplicate_fieldname(e):
		return e.pgcode == '42701'

	@staticmethod
	def is_data_too_long(e):
		return e.pgcode == STRING_DATA_RIGHT_TRUNCATION

	def rename_table(self, old_name: str, new_name: str) -> Union[List, Tuple]:
		old_name = get_table_name(old_name)
		new_name = get_table_name(new_name)
		return self.sql(f"ALTER TABLE `{old_name}` RENAME TO `{new_name}`")

	def describe(self, doctype: str)-> Union[List, Tuple]:
		table_name = get_table_name(doctype)
		return self.sql(f"SELECT COLUMN_NAME FROM information_schema.COLUMNS WHERE TABLE_NAME = '{table_name}'")

	def change_column_type(self, doctype: str, column: str, type: str, nullable: bool = False) -> Union[List, Tuple]:
		table_name = get_table_name(doctype)
		null_constraint = "SET NOT NULL" if not nullable else "DROP NOT NULL"
		return self.sql(f"""ALTER TABLE "{table_name}"
								ALTER COLUMN "{column}" TYPE {type},
								ALTER COLUMN "{column}" {null_constraint}""")

	def create_auth_table(self):
		self.sql_ddl("""create table if not exists "__Auth" (
				"doctype" VARCHAR(140) NOT NULL,
				"name" VARCHAR(255) NOT NULL,
				"fieldname" VARCHAR(140) NOT NULL,
				"password" TEXT NOT NULL,
				"encrypted" INT NOT NULL DEFAULT 0,
				PRIMARY KEY ("doctype", "name", "fieldname")
			)""")

	def create_global_search_table(self):
		if not '__global_search' in self.get_tables():
			self.sql('''create table "__global_search"(
				doctype varchar(100),
				name varchar({0}),
				title varchar({0}),
				content text,
				route varchar({0}),
				published int not null default 0,
				unique (doctype, name))'''.format(self.VARCHAR_LEN))

	def create_user_settings_table(self):
		self.sql_ddl("""create table if not exists "__UserSettings" (
			"user" VARCHAR(180) NOT NULL,
			"doctype" VARCHAR(180) NOT NULL,
			"data" TEXT,
			UNIQUE ("user", "doctype")
			)""")

	def create_help_table(self):
		self.sql('''CREATE TABLE "help"(
				"path" varchar(255),
				"content" text,
				"title" text,
				"intro" text,
				"full_path" text)''')
		self.sql('''CREATE INDEX IF NOT EXISTS "help_index" ON "help" ("path")''')

	def updatedb(self, doctype, meta=None):
		"""
		Syncs a `DocType` to the table
		* creates if required
		* updates columns
		* updates indices
		"""
		res = self.sql("select issingle from `tabDocType` where name='{}'".format(doctype))
		if not res:
			raise Exception('Wrong doctype {0} in updatedb'.format(doctype))

		if not res[0][0]:
			db_table = PostgresTable(doctype, meta)
			db_table.validate()

			self.commit()
			db_table.sync()
			self.begin()

	@staticmethod
	def get_on_duplicate_update(key='name'):
		if isinstance(key, list):
			key = '", "'.join(key)
		return 'ON CONFLICT ("{key}") DO UPDATE SET '.format(
			key=key
		)

	def check_implicit_commit(self, query):
		pass # postgres can run DDL in transactions without implicit commits

	def has_index(self, table_name, index_name):
		return self.sql("""SELECT 1 FROM pg_indexes WHERE tablename='{table_name}'
			and indexname='{index_name}' limit 1""".format(table_name=table_name, index_name=index_name))

	def add_index(self, doctype: str, fields: List, index_name: str = None):
		"""Creates an index with given fields if not already created.
		Index name will be `fieldname1_fieldname2_index`"""
		table_name = get_table_name(doctype)
		index_name = index_name or self.get_index_name(fields)
		fields_str = '", "'.join(re.sub(r"\(.*\)", "", field) for field in fields)

		self.sql_ddl(f'CREATE INDEX IF NOT EXISTS "{index_name}" ON `{table_name}` ("{fields_str}")')

	def add_unique(self, doctype, fields, constraint_name=None):
		if isinstance(fields, str):
			fields = [fields]
		if not constraint_name:
			constraint_name = "unique_" + "_".join(fields)

		if not self.sql("""
			SELECT CONSTRAINT_NAME
			FROM information_schema.TABLE_CONSTRAINTS
			WHERE table_name=%s
			AND constraint_type='UNIQUE'
			AND CONSTRAINT_NAME=%s""",
			('tab' + doctype, constraint_name)):
				self.commit()
				self.sql("""ALTER TABLE `tab%s`
					ADD CONSTRAINT %s UNIQUE (%s)""" % (doctype, constraint_name, ", ".join(fields)))

	def get_table_columns_description(self, table_name):
		"""Returns list of column and its description"""
		# pylint: disable=W1401
		return self.sql('''
			SELECT a.column_name AS name,
			CASE LOWER(a.data_type)
				WHEN 'character varying' THEN CONCAT('varchar(', a.character_maximum_length ,')')
				WHEN 'timestamp without time zone' THEN 'timestamp'
				ELSE a.data_type
			END AS type,
			BOOL_OR(b.index) AS index,
			SPLIT_PART(COALESCE(a.column_default, NULL), '::', 1) AS default,
			BOOL_OR(b.unique) AS unique
			FROM information_schema.columns a
			LEFT JOIN
				(SELECT indexdef, tablename,
					indexdef LIKE '%UNIQUE INDEX%' AS unique,
					indexdef NOT LIKE '%UNIQUE INDEX%' AS index
					FROM pg_indexes
					WHERE tablename='{table_name}') b
				ON SUBSTRING(b.indexdef, '(.*)') LIKE CONCAT('%', a.column_name, '%')
			WHERE a.table_name = '{table_name}'
			GROUP BY a.column_name, a.data_type, a.column_default, a.character_maximum_length;
		'''.format(table_name=table_name), as_dict=1)

	def get_database_list(self, target):
		return [d[0] for d in self.sql("SELECT datname FROM pg_database;")]

def modify_query(query):
	""""Modifies query according to the requirements of postgres"""
	# replace ` with " for definitions
	query = str(query)
	query = query.replace('`', '"')
	query = replace_locate_with_strpos(query)
	# select from requires ""
	if re.search('from tab', query, flags=re.IGNORECASE):
		query = re.sub(r'from tab([\w-]*)', r'from "tab\1"', query, flags=re.IGNORECASE)

	# only find int (with/without signs), ignore decimals (with/without signs), ignore hashes (which start with numbers),
	# drop .0 from decimals and add quotes around them
	#
	# >>> query = "c='abcd' , a >= 45, b = -45.0, c =   40, d=4500.0, e=3500.53, f=40psdfsd, g=9092094312, h=12.00023"
	# >>> re.sub(r"([=><]+)\s*(?!\d+[a-zA-Z])(?![+-]?\d+\.\d\d+)([+-]?\d+)(\.0)?", r"\1 '\2'", query)
	# 	"c='abcd' , a >= '45', b = '-45', c = '40', d= '4500', e=3500.53, f=40psdfsd, g= '9092094312', h=12.00023

	query = re.sub(r"([=><]+)\s*(?!\d+[a-zA-Z])(?![+-]?\d+\.\d\d+)([+-]?\d+)(\.0)?", r"\1 '\2'", query)
	return query

def modify_values(values):
	def stringify_value(value):
		if isinstance(value, int):
			value = str(value)
		elif isinstance(value, float):
			truncated_float = int(value)
			if value == truncated_float:
				value = str(truncated_float)

		return value

	if not values:
		return values

	if isinstance(values, dict):
		for k, v in values.items():
			values[k] = stringify_value(v)
	elif isinstance(values, (tuple, list)):
		new_values = []
		for val in values:
			new_values.append(stringify_value(val))
		values = new_values
	else:
		values = stringify_value(values)

	return values

def replace_locate_with_strpos(query):
	# strpos is the locate equivalent in postgres
	if re.search(r'locate\(', query, flags=re.IGNORECASE):
		query = re.sub(r'locate\(([^,]+),([^)]+)(\)?)\)', r'strpos(\2\3, \1)', query, flags=re.IGNORECASE)
	return query<|MERGE_RESOLUTION|>--- conflicted
+++ resolved
@@ -62,13 +62,9 @@
 			'Barcode':		('text', ''),
 			'Geolocation':	('text', ''),
 			'Duration':		('decimal', '21,9'),
-<<<<<<< HEAD
 			'Icon': ('varchar', self.VARCHAR_LEN),
-			'Phone': ('varchar', self.VARCHAR_LEN)
-=======
-			'Icon':			('varchar', self.VARCHAR_LEN),
+			'Phone': ('varchar', self.VARCHAR_LEN),
 			'Autocomplete': ('varchar', self.VARCHAR_LEN),
->>>>>>> dbff1de9
 		}
 
 	def get_connection(self):
