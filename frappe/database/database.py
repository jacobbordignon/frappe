# Copyright (c) 2022, Frappe Technologies Pvt. Ltd. and Contributors
# License: MIT. See LICENSE

# Database Module
# --------------------

import datetime
import json
import random
import re
import string
from contextlib import contextmanager
from time import time
from typing import Dict, List, Optional, Tuple, Union

from pypika.terms import Criterion, NullValue, PseudoColumn

import frappe
import frappe.defaults
import frappe.model.meta
from frappe import _
from frappe.exceptions import DoesNotExistError
from frappe.model.utils.link_count import flush_local_link_count
from frappe.query_builder.functions import Count
from frappe.query_builder.utils import DocType
<<<<<<< HEAD
from frappe.utils import cast, get_datetime, get_table_name, getdate, now, sbool
=======
from frappe.utils import cast as cast_fieldtype
from frappe.utils import get_datetime, get_table_name, getdate, now, sbool
>>>>>>> c7e89267

IFNULL_PATTERN = re.compile(r"ifnull\(", flags=re.IGNORECASE)
INDEX_PATTERN = re.compile(r"\s*\([^)]+\)\s*")
SINGLE_WORD_PATTERN = re.compile(r'([`"]?)(tab([A-Z]\w+))\1')
MULTI_WORD_PATTERN = re.compile(r'([`"])(tab([A-Z]\w+)( [A-Z]\w+)+)\1')


def is_query_type(query: str, query_type: Union[str, Tuple[str]]) -> bool:
	return query.lstrip().split(maxsplit=1)[0].lower().startswith(query_type)


class Database(object):
	"""
	Open a database connection with the given parmeters, if use_default is True, use the
	login details from `conf.py`. This is called by the request handler and is accessible using
	the `db` global variable. the `sql` method is also global to run queries
	"""

	VARCHAR_LEN = 140
	MAX_COLUMN_LENGTH = 64

	OPTIONAL_COLUMNS = ["_user_tags", "_comments", "_assign", "_liked_by"]
	DEFAULT_SHORTCUTS = ["_Login", "__user", "_Full Name", "Today", "__today", "now", "Now"]
	STANDARD_VARCHAR_COLUMNS = ("name", "owner", "modified_by")
	DEFAULT_COLUMNS = ["name", "creation", "modified", "modified_by", "owner", "docstatus", "idx"]
	CHILD_TABLE_COLUMNS = ("parent", "parenttype", "parentfield")
	MAX_WRITES_PER_TRANSACTION = 200_000

	class InvalidColumnName(frappe.ValidationError):
		pass

	def __init__(self, host=None, user=None, password=None, ac_name=None, use_default=0, port=None):
		self.setup_type_map()
		self.host = host or frappe.conf.db_host or "127.0.0.1"
		self.port = port or frappe.conf.db_port or ""
		self.user = user or frappe.conf.db_name
		self.db_name = frappe.conf.db_name
		self._conn = None

		if ac_name:
			self.user = ac_name or frappe.conf.db_name

		if use_default:
			self.user = frappe.conf.db_name

		self.transaction_writes = 0
		self.auto_commit_on_many_writes = 0

		self.password = password or frappe.conf.db_password
		self.value_cache = {}

	@property
	def query(self):
		if not hasattr(self, "_query"):
			from .query import Query

			self._query = Query()
			del Query
		return self._query

	def setup_type_map(self):
		pass

	def connect(self):
		"""Connects to a database as set in `site_config.json`."""
		self.cur_db_name = self.user
		self._conn = self.get_connection()
		self._cursor = self._conn.cursor()
		frappe.local.rollback_observers = []

	def use(self, db_name):
		"""`USE` db_name."""
		self._conn.select_db(db_name)

	def get_connection(self):
		"""Returns a Database connection object that conforms with https://peps.python.org/pep-0249/#connection-objects"""
		raise NotImplementedError

	def get_database_size(self):
		raise NotImplementedError

	def _transform_query(self, query, values):
		return query, values

	def sql(
		self,
		query,
		values=(),
		as_dict=0,
		as_list=0,
		formatted=0,
		debug=0,
		ignore_ddl=0,
		as_utf8=0,
		auto_commit=0,
		update=None,
		explain=False,
		run=True,
		pluck=False,
	):
		"""Execute a SQL query and fetch all rows.

		:param query: SQL query.
		:param values: List / dict of values to be escaped and substituted in the query.
		:param as_dict: Return as a dictionary.
		:param as_list: Always return as a list.
		:param formatted: Format values like date etc.
		:param debug: Print query and `EXPLAIN` in debug log.
		:param ignore_ddl: Catch exception if table, column missing.
		:param as_utf8: Encode values as UTF 8.
		:param auto_commit: Commit after executing the query.
		:param update: Update this dict to all rows (if returned `as_dict`).
		:param run: Returns query without executing it if False.
		Examples:

		        # return customer names as dicts
		        frappe.db.sql("select name from tabCustomer", as_dict=True)

		        # return names beginning with a
		        frappe.db.sql("select name from tabCustomer where name like %s", "a%")

		        # values as dict
		        frappe.db.sql("select name from tabCustomer where name like %(name)s and owner=%(owner)s",
		                {"name": "a%", "owner":"test@example.com"})

		"""
		debug = debug or getattr(self, "debug", False)
		query = str(query)
		if not run:
			return query

		# remove whitespace / indentation from start and end of query
		query = query.strip()

		# replaces ifnull in query with coalesce
		query = IFNULL_PATTERN.sub("coalesce(", query)

		if not self._conn:
			self.connect()

		# in transaction validations
		self.check_transaction_status(query)

		self.clear_db_table_cache(query)

		# autocommit
		if auto_commit:
			self.commit()

		# execute
		try:
			if debug:
				time_start = time()

			if values != ():
				if not isinstance(values, (dict, tuple, list)):
					values = (values,)

				query, values = self._transform_query(query, values)

			self.log_query(query, values, debug, explain)

			self._cursor.execute(query, values)

			if frappe.flags.in_migrate:
				self.log_touched_tables(query, values)

			if debug:
				time_end = time()
				frappe.errprint(("Execution time: {0} sec").format(round(time_end - time_start, 2)))

		except Exception as e:
			if self.is_syntax_error(e):
				frappe.errprint(f"Syntax error in query:\n{query}")

			elif self.is_deadlocked(e):
				raise frappe.QueryDeadlockError(e)

			elif self.is_timedout(e):
				raise frappe.QueryTimeoutError(e)

			elif frappe.conf.db_type == "postgres":
				# TODO: added temporarily
<<<<<<< HEAD
				frappe.errprint(f"Error in query:\n{e}")
=======
				import traceback

				traceback.print_stack()
				print(e)
>>>>>>> c7e89267
				raise

			if ignore_ddl and (
				self.is_missing_column(e) or self.is_table_missing(e) or self.cant_drop_field_or_key(e)
			):
				pass
			else:
				raise

		if auto_commit:
			self.commit()

		if not self._cursor.description:
			return ()

		if pluck:
			return [r[0] for r in self._cursor.fetchall()]

		# scrub output if required
		if as_dict:
			ret = self.fetch_as_dict(formatted, as_utf8)
			if update:
				for r in ret:
					r.update(update)
			return ret
		elif as_list:
			return self.convert_to_lists(self._cursor.fetchall(), formatted, as_utf8)
		elif as_utf8:
			return self.convert_to_lists(self._cursor.fetchall(), formatted, as_utf8)
		else:
			return self._cursor.fetchall()

	def log_query(self, query, values, debug, explain):
		mogrified_query = None

		# for debugging in tests
		if frappe.conf.get("allow_tests") and frappe.cache().get_value("flag_print_sql"):
			mogrified_query = mogrified_query or self.mogrify(query, values)
			print(mogrified_query)

		# debug
		if debug:
			if explain and is_query_type(query, "select"):
				self.explain_query(query, values)
			mogrified_query = mogrified_query or self.mogrify(query, values)
			frappe.errprint(mogrified_query)

		if frappe.conf.logging == 2:
			mogrified_query = mogrified_query or self.mogrify(query, values)
			frappe.log(f"<<<< query\n{mogrified_query}\n>>>>")

	def mogrify(self, query, values):
		"""build the query string with values"""
		if not values:
			return query
		else:
			try:
				return self._cursor.mogrify(query, values)
			except BaseException:  # noqa: E722
				return (query, values)

	def explain_query(self, query, values=None):
		"""Print `EXPLAIN` in error log."""
		try:
			frappe.errprint("--- query explain ---")

			explain_query = f"EXPLAIN {query}"
			values = values or ()
			self._cursor.execute(explain_query, values)

			frappe.errprint(json.dumps(self.fetch_as_dict(), indent=1))
			frappe.errprint("--- query explain end ---")
		except Exception as e:
			frappe.errprint(f"error in query explain: {e}")

	def sql_list(self, query, values=(), debug=False, **kwargs):
		"""Return data as list of single elements (first column).

		Example:

		        # doctypes = ["DocType", "DocField", "User", ...]
		        doctypes = frappe.db.sql_list("select name from DocType")
		"""
		return self.sql(query, values, **kwargs, debug=debug, pluck=True)

	def sql_ddl(self, query, debug=False):
		"""Commit and execute a query. DDL (Data Definition Language) queries that alter schema
		autocommit in MariaDB."""
		self.commit()
		self.sql(query, debug=debug)

	def check_transaction_status(self, query):
		"""Raises exception if more than 20,000 `INSERT`, `UPDATE` queries are
		executed in one transaction. This is to ensure that writes are always flushed otherwise this
		could cause the system to hang."""
		self.check_implicit_commit(query)

		if query and is_query_type(query, ("commit", "rollback")):
			self.transaction_writes = 0

		if query[:6].lower() in ("update", "insert", "delete"):
			self.transaction_writes += 1
			if self.transaction_writes > self.MAX_WRITES_PER_TRANSACTION:
				if self.auto_commit_on_many_writes:
					self.commit()
				else:
					msg = "<br><br>" + _("Too many changes to database in single action.") + "<br>"
					msg += _("The changes have been reverted.") + "<br>"
					raise frappe.TooManyWritesError(msg)

	def check_implicit_commit(self, query):
		if (
			self.transaction_writes
			and query
			and is_query_type(query, ("start", "alter", "drop", "create", "begin", "truncate"))
		):
			raise Exception("This statement can cause implicit commit")

	def fetch_as_dict(self, formatted=0, as_utf8=0):
		"""Internal. Converts results to dict."""
		result = self._cursor.fetchall()
		ret = []
		if result:
			keys = [column[0] for column in self._cursor.description]

		for r in result:
			values = []
			for value in r:
				if as_utf8 and isinstance(value, str):
					value = value.encode("utf-8")
				values.append(value)

			ret.append(frappe._dict(zip(keys, values)))
		return ret

	@staticmethod
	def clear_db_table_cache(query):
		if query and is_query_type(query, ("drop", "create")):
			frappe.cache().delete_key("db_tables")

	@staticmethod
	def needs_formatting(result, formatted):
		"""Returns true if the first row in the result has a Date, Datetime, Long Int."""
		if result and result[0]:
			for v in result[0]:
				if isinstance(v, (datetime.date, datetime.timedelta, datetime.datetime, int)):
					return True
				if formatted and isinstance(v, (int, float)):
					return True

		return False

	def get_description(self):
		"""Returns result metadata."""
		return self._cursor.description

	@staticmethod
	def convert_to_lists(res, formatted=0, as_utf8=0):
		"""Convert tuple output to lists (internal)."""
		nres = []
		for r in res:
			nr = []
			for val in r:
				if as_utf8 and isinstance(val, str):
					val = val.encode("utf-8")
				nr.append(val)
			nres.append(nr)
		return nres

	def get(self, doctype, filters=None, as_dict=True, cache=False):
		"""Returns `get_value` with fieldname='*'"""
		return self.get_value(doctype, filters, "*", as_dict=as_dict, cache=cache)

	def get_value(
		self,
		doctype,
		filters=None,
		fieldname="name",
		ignore=None,
		as_dict=False,
		debug=False,
		order_by="KEEP_DEFAULT_ORDERING",
		cache=False,
		for_update=False,
		*,
		run=True,
		pluck=False,
		distinct=False,
	):
		"""Returns a document property or list of properties.

		:param doctype: DocType name.
		:param filters: Filters like `{"x":"y"}` or name of the document. `None` if Single DocType.
		:param fieldname: Column name.
		:param ignore: Don't raise exception if table, column is missing.
		:param as_dict: Return values as dict.
		:param debug: Print query in error log.
		:param order_by: Column to order by

		Example:

		        # return first customer starting with a
		        frappe.db.get_value("Customer", {"name": ("like a%")})

		        # return last login of **User** `test@example.com`
		        frappe.db.get_value("User", "test@example.com", "last_login")

		        last_login, last_ip = frappe.db.get_value("User", "test@example.com",
		                ["last_login", "last_ip"])

		        # returns default date_format
		        frappe.db.get_value("System Settings", None, "date_format")
		"""

		result = self.get_values(
			doctype,
			filters,
			fieldname,
			ignore,
			as_dict,
			debug,
			order_by,
			cache=cache,
			for_update=for_update,
			run=run,
			pluck=pluck,
			distinct=distinct,
			limit=1,
		)

		if not run:
			return result

		if not result:
			return None

		row = result[0]

		if len(row) > 1 or as_dict:
			return row
		else:
			# single field is requested, send it without wrapping in containers
			return row[0]

	def get_values(
		self,
		doctype,
		filters=None,
		fieldname="name",
		ignore=None,
		as_dict=False,
		debug=False,
		order_by="KEEP_DEFAULT_ORDERING",
		update=None,
		cache=False,
		for_update=False,
		*,
		run=True,
		pluck=False,
		distinct=False,
		limit=None,
	):
		"""Returns multiple document properties.

		:param doctype: DocType name.
		:param filters: Filters like `{"x":"y"}` or name of the document.
		:param fieldname: Column name.
		:param ignore: Don't raise exception if table, column is missing.
		:param as_dict: Return values as dict.
		:param debug: Print query in error log.
		:param order_by: Column to order by,
		:param distinct: Get Distinct results.

		Example:

		        # return first customer starting with a
		        customers = frappe.db.get_values("Customer", {"name": ("like a%")})

		        # return last login of **User** `test@example.com`
		        user = frappe.db.get_values("User", "test@example.com", "*")[0]
		"""
		out = None
		if cache and isinstance(filters, str) and (doctype, filters, fieldname) in self.value_cache:
			return self.value_cache[(doctype, filters, fieldname)]

		if distinct:
			order_by = None

		if isinstance(filters, list):
			out = self._get_value_for_many_names(
				doctype=doctype,
				names=filters,
				field=fieldname,
				order_by=order_by,
				debug=debug,
				run=run,
				pluck=pluck,
				distinct=distinct,
				limit=limit,
				as_dict=as_dict,
			)

		else:
			fields = fieldname
			if fieldname != "*":
				if isinstance(fieldname, str):
					fields = [fieldname]

			if (filters is not None) and (filters != doctype or doctype == "DocType"):
				try:
					if order_by:
						order_by = "modified" if order_by == "KEEP_DEFAULT_ORDERING" else order_by
					out = self._get_values_from_table(
						fields=fields,
						filters=filters,
						doctype=doctype,
						as_dict=as_dict,
						debug=debug,
						order_by=order_by,
						update=update,
						for_update=for_update,
						run=run,
						pluck=pluck,
						distinct=distinct,
						limit=limit,
					)
				except Exception as e:
					if ignore and (frappe.db.is_missing_column(e) or frappe.db.is_table_missing(e)):
						# table or column not found, return None
						out = None
					elif (not ignore) and frappe.db.is_table_missing(e):
						# table not found, look in singles
						out = self.get_values_from_single(
							fields, filters, doctype, as_dict, debug, update, run=run, distinct=distinct
						)

					else:
						raise
			else:
				out = self.get_values_from_single(
					fields, filters, doctype, as_dict, debug, update, run=run, pluck=pluck, distinct=distinct
				)

		if cache and isinstance(filters, str):
			self.value_cache[(doctype, filters, fieldname)] = out

		return out

	def get_values_from_single(
		self,
		fields,
		filters,
		doctype,
		as_dict=False,
		debug=False,
		update=None,
		*,
		run=True,
		pluck=False,
		distinct=False,
	):
		"""Get values from `tabSingles` (Single DocTypes) (internal).

		:param fields: List of fields,
		:param filters: Filters (dict).
		:param doctype: DocType name.
		"""
		# TODO
		# if not frappe.model.meta.is_single(doctype):
		# 	raise frappe.DoesNotExistError("DocType", doctype)

		if fields == "*" or isinstance(filters, dict):
			# check if single doc matches with filters
			values = self.get_singles_dict(doctype)
			if isinstance(filters, dict):
				for key, value in filters.items():
					if values.get(key) != value:
						return []

			if as_dict:
				return values and [values] or []

			if isinstance(fields, list):
				return [map(values.get, fields)]

		else:
			r = self.query.get_sql(
				"Singles",
				filters={"field": ("in", tuple(fields)), "doctype": doctype},
				fields=["field", "value"],
				distinct=distinct,
			).run(pluck=pluck, debug=debug, as_dict=False)

			if not run:
				return r
			if as_dict:
				if r:
					r = frappe._dict(r)
					if update:
						r.update(update)
					return [r]
				else:
					return []
			else:
				return r and [[i[1] for i in r]] or []

	def get_singles_dict(self, doctype, debug=False, *, for_update=False, cast=False):
		"""Get Single DocType as dict.

		:param doctype: DocType of the single object whose value is requested
		:param debug: Execute query in debug mode - print to STDOUT
		:param for_update: Take `FOR UPDATE` lock on the records
		:param cast: Cast values to Python data types based on field type

		Example:

		        # Get coulmn and value of the single doctype Accounts Settings
		        account_settings = frappe.db.get_singles_dict("Accounts Settings")
		"""
		queried_result = self.query.get_sql(
			"Singles",
			filters={"doctype": doctype},
			fields=["field", "value"],
			for_update=for_update,
		).run(debug=debug)

		if not cast:
			return frappe._dict(queried_result)

		try:
			meta = frappe.get_meta(doctype)
		except DoesNotExistError:
			return frappe._dict(queried_result)

		return_value = frappe._dict()

		for fieldname, value in queried_result:
			if df := meta.get_field(fieldname):
				casted_value = cast_fieldtype(df.fieldtype, value)
			else:
				casted_value = value
			return_value[fieldname] = casted_value

		return return_value

	@staticmethod
	def get_all(*args, **kwargs):
		return frappe.get_all(*args, **kwargs)

	@staticmethod
	def get_list(*args, **kwargs):
		return frappe.get_list(*args, **kwargs)

	def set_single_value(
		self,
		doctype: str,
		fieldname: Union[str, Dict],
		value: Optional[Union[str, int]] = None,
		*args,
		**kwargs,
	):
		"""Set field value of Single DocType.

		:param doctype: DocType of the single object
		:param fieldname: `fieldname` of the property
		:param value: `value` of the property

		Example:

		        # Update the `deny_multiple_sessions` field in System Settings DocType.
		        company = frappe.db.set_single_value("System Settings", "deny_multiple_sessions", True)
		"""
		return self.set_value(doctype, doctype, fieldname, value, *args, **kwargs)

	def get_single_value(self, doctype, fieldname, cache=True):
		"""Get property of Single DocType. Cache locally by default

		:param doctype: DocType of the single object whose value is requested
		:param fieldname: `fieldname` of the property whose value is requested

		Example:

		        # Get the default value of the company from the Global Defaults doctype.
		        company = frappe.db.get_single_value('Global Defaults', 'default_company')
		"""

		if doctype not in self.value_cache:
			self.value_cache[doctype] = {}

		if cache and fieldname in self.value_cache[doctype]:
			return self.value_cache[doctype][fieldname]

		val = self.query.get_sql(
			table="Singles",
			filters={"doctype": doctype, "field": fieldname},
			fields="value",
		).run()
		val = val[0][0] if val else None

		df = frappe.get_meta(doctype).get_field(fieldname)

		if not df:
			frappe.throw(
				_("Invalid field name: {0}").format(frappe.bold(fieldname)), self.InvalidColumnName
			)

		val = cast_fieldtype(df.fieldtype, val)

		self.value_cache[doctype][fieldname] = val

		return val

	def get_singles_value(self, *args, **kwargs):
		"""Alias for get_single_value"""
		return self.get_single_value(*args, **kwargs)

	def _get_values_from_table(
		self,
		fields,
		filters,
		doctype,
		as_dict,
		*,
		debug=False,
		order_by=None,
		update=None,
		for_update=False,
		run=True,
		pluck=False,
		distinct=False,
		limit=None,
	):
		field_objects = []

		if not isinstance(fields, Criterion):
			for field in fields:
				if "(" in str(field) or " as " in str(field):
					field_objects.append(PseudoColumn(field))
				else:
					field_objects.append(field)

		query = self.query.get_sql(
			table=doctype,
			filters=filters,
			orderby=order_by,
			for_update=for_update,
			field_objects=field_objects,
			fields=fields,
			distinct=distinct,
			limit=limit,
		)
		if fields == "*" and not isinstance(fields, (list, tuple)) and not isinstance(fields, Criterion):
			as_dict = True

		r = self.sql(query, as_dict=as_dict, debug=debug, update=update, run=run, pluck=pluck)
		return r

	def _get_value_for_many_names(
		self,
		doctype,
		names,
		field,
		order_by,
		*,
		debug=False,
		run=True,
		pluck=False,
		distinct=False,
		limit=None,
		as_dict=False,
	):
		names = list(filter(None, names))
		if names:
			return self.get_all(
				doctype,
				fields=field,
				filters=names,
				order_by=order_by,
				pluck=pluck,
				debug=debug,
				as_list=not as_dict,
				run=run,
				distinct=distinct,
				limit_page_length=limit,
			)
		else:
			return {}

	def update(self, *args, **kwargs):
		"""Update multiple values. Alias for `set_value`."""
		return self.set_value(*args, **kwargs)

	def set_value(
		self,
		dt,
		dn,
		field,
		val=None,
		modified=None,
		modified_by=None,
		update_modified=True,
		debug=False,
		for_update=True,
	):
		"""Set a single value in the database, do not call the ORM triggers
		but update the modified timestamp (unless specified not to).

		**Warning:** this function will not call Document events and should be avoided in normal cases.

		:param dt: DocType name.
		:param dn: Document name.
		:param field: Property / field name or dictionary of values to be updated
		:param value: Value to be updated.
		:param modified: Use this as the `modified` timestamp.
		:param modified_by: Set this user as `modified_by`.
		:param update_modified: default True. Set as false, if you don't want to update the timestamp.
		:param debug: Print the query in the developer / js console.
		:param for_update: Will add a row-level lock to the value that is being set so that it can be released on commit.
		"""
		is_single_doctype = not (dn and dt != dn)
		to_update = field if isinstance(field, dict) else {field: val}

		if update_modified:
			modified = modified or now()
			modified_by = modified_by or frappe.session.user
			to_update.update({"modified": modified, "modified_by": modified_by})

		if is_single_doctype:
			frappe.db.delete(
				"Singles", filters={"field": ("in", tuple(to_update)), "doctype": dt}, debug=debug
			)

			singles_data = ((dt, key, sbool(value)) for key, value in to_update.items())
			query = (
				frappe.qb.into("Singles").columns("doctype", "field", "value").insert(*singles_data)
			).run(debug=debug)
			frappe.clear_document_cache(dt, dt)

		else:
			table = DocType(dt)

			if for_update:
				docnames = tuple(
					self.get_values(dt, dn, "name", debug=debug, for_update=for_update, pluck=True)
				) or (NullValue(),)
				query = frappe.qb.update(table).where(table.name.isin(docnames))

				for docname in docnames:
					frappe.clear_document_cache(dt, docname)

			else:
				query = self.query.build_conditions(table=dt, filters=dn, update=True)
				# TODO: Fix this; doesn't work rn - gavin@frappe.io
				# frappe.cache().hdel_keys(dt, "document_cache")
				# Workaround: clear all document caches
				frappe.cache().delete_value("document_cache")

			for column, value in to_update.items():
				query = query.set(column, value)

			query.run(debug=debug)

		if dt in self.value_cache:
			del self.value_cache[dt]

	@staticmethod
	def set(doc, field, val):
		"""Set value in document. **Avoid**"""
		doc.db_set(field, val)

	def touch(self, doctype, docname):
		"""Update the modified timestamp of this document."""
		modified = now()
		DocType = frappe.qb.DocType(doctype)
		frappe.qb.update(DocType).set(DocType.modified, modified).where(DocType.name == docname).run()
		return modified

	@staticmethod
	def set_temp(value):
		"""Set a temperory value and return a key."""
		key = frappe.generate_hash()
		frappe.cache().hset("temp", key, value)
		return key

	@staticmethod
	def get_temp(key):
		"""Return the temperory value and delete it."""
		return frappe.cache().hget("temp", key)

	def set_global(self, key, val, user="__global"):
		"""Save a global key value. Global values will be automatically set if they match fieldname."""
		self.set_default(key, val, user)

	def get_global(self, key, user="__global"):
		"""Returns a global key value."""
		return self.get_default(key, user)

	def get_default(self, key, parent="__default"):
		"""Returns default value as a list if multiple or single"""
		d = self.get_defaults(key, parent)
		return isinstance(d, list) and d[0] or d

	@staticmethod
	def set_default(key, val, parent="__default", parenttype=None):
		"""Sets a global / user default value."""
		frappe.defaults.set_default(key, val, parent, parenttype)

	@staticmethod
	def add_default(key, val, parent="__default", parenttype=None):
		"""Append a default value for a key, there can be multiple default values for a particular key."""
		frappe.defaults.add_default(key, val, parent, parenttype)

	@staticmethod
	def get_defaults(key=None, parent="__default"):
		"""Get all defaults"""
		if key:
			defaults = frappe.defaults.get_defaults(parent)
			d = defaults.get(key, None)
			if not d and key != frappe.scrub(key):
				d = defaults.get(frappe.scrub(key), None)
			return d
		else:
			return frappe.defaults.get_defaults(parent)

	def begin(self):
		self.sql("START TRANSACTION")

	def commit(self):
		"""Commit current transaction. Calls SQL `COMMIT`."""
		for method in frappe.local.before_commit:
			frappe.call(method[0], *(method[1] or []), **(method[2] or {}))

		self.sql("commit")
		if frappe.conf.db_type == "postgres":
			# Postgres requires explicitly starting new transaction
			self.begin()

		frappe.local.rollback_observers = []
		self.flush_realtime_log()
		enqueue_jobs_after_commit()
		flush_local_link_count()

	def add_before_commit(self, method, args=None, kwargs=None):
		frappe.local.before_commit.append([method, args, kwargs])

	@staticmethod
	def flush_realtime_log():
		for args in frappe.local.realtime_log:
			frappe.realtime.emit_via_redis(*args)

		frappe.local.realtime_log = []

	def savepoint(self, save_point):
		"""Savepoints work as a nested transaction.

		Changes can be undone to a save point by doing frappe.db.rollback(save_point)

		Note: rollback watchers can not work with save points.
		        so only changes to database are undone when rolling back to a savepoint.
		        Avoid using savepoints when writing to filesystem."""
		self.sql(f"savepoint {save_point}")

	def release_savepoint(self, save_point):
		self.sql(f"release savepoint {save_point}")

	def rollback(self, *, save_point=None):
		"""`ROLLBACK` current transaction. Optionally rollback to a known save_point."""
		if save_point:
			self.sql(f"rollback to savepoint {save_point}")
		else:
			self.sql("rollback")
			self.begin()
			for obj in dict.fromkeys(frappe.local.rollback_observers):
				if hasattr(obj, "on_rollback"):
					obj.on_rollback()
			frappe.local.rollback_observers = []

	def field_exists(self, dt, fn):
		"""Return true of field exists."""
		return self.exists("DocField", {"fieldname": fn, "parent": dt})

	def table_exists(self, doctype, cached=True):
		"""Returns True if table for given doctype exists."""
		return ("tab" + doctype) in self.get_tables(cached=cached)

	def has_table(self, doctype):
		return self.table_exists(doctype)

	def get_tables(self, cached=True):
		raise NotImplementedError

	def a_row_exists(self, doctype):
		"""Returns True if atleast one row exists."""
		return frappe.get_all(doctype, limit=1, order_by=None, as_list=True)

	def exists(self, dt, dn=None, cache=False):
		"""Return the document name of a matching document, or None.

		Note: `cache` only works if `dt` and `dn` are of type `str`.

		## Examples

		Pass doctype and docname (only in this case we can cache the result)

		```
		exists("User", "jane@example.org", cache=True)
		```

		Pass a dict of filters including the `"doctype"` key:

		```
		exists({"doctype": "User", "full_name": "Jane Doe"})
		```

		Pass the doctype and a dict of filters:

		```
		exists("User", {"full_name": "Jane Doe"})
		```
		"""
		if dt != "DocType" and dt == dn:
			# single always exists (!)
			return dn

		if isinstance(dt, dict):
			dt = dt.copy()  # don't modify the original dict
			dt, dn = dt.pop("doctype"), dt

		return self.get_value(dt, dn, ignore=True, cache=cache)

	def count(self, dt, filters=None, debug=False, cache=False, distinct: bool = True):
		"""Returns `COUNT(*)` for given DocType and filters."""
		if cache and not filters:
			cache_count = frappe.cache().get_value("doctype:count:{}".format(dt))
			if cache_count is not None:
				return cache_count
		query = self.query.get_sql(table=dt, filters=filters, fields=Count("*"), distinct=distinct)
		count = self.sql(query, debug=debug)[0][0]
		if not filters and cache:
			frappe.cache().set_value("doctype:count:{}".format(dt), count, expires_in_sec=86400)
		return count

	@staticmethod
	def format_date(date):
		return getdate(date).strftime("%Y-%m-%d")

	@staticmethod
	def format_datetime(datetime):
		if not datetime:
			return "0001-01-01 00:00:00.000000"

		if isinstance(datetime, str):
			if ":" not in datetime:
				datetime = datetime + " 00:00:00.000000"
		else:
			datetime = datetime.strftime("%Y-%m-%d %H:%M:%S.%f")

		return datetime

	def get_creation_count(self, doctype, minutes):
		"""Get count of records created in the last x minutes"""
		from dateutil.relativedelta import relativedelta

		from frappe.utils import now_datetime

		Table = frappe.qb.DocType(doctype)

		return (
			frappe.qb.from_(Table)
			.select(Count(Table.name))
			.where(Table.creation >= now_datetime() - relativedelta(minutes=minutes))
			.run()[0][0]
		)

	def get_db_table_columns(self, table) -> List[str]:
		"""Returns list of column names from given table."""
		columns = frappe.cache().hget("table_columns", table)
		if columns is None:
			information_schema = frappe.qb.Schema("information_schema")

			columns = (
				frappe.qb.from_(information_schema.columns)
				.select(information_schema.columns.column_name)
				.where(information_schema.columns.table_name == table)
				.run(pluck=True)
			)

			if columns:
				frappe.cache().hset("table_columns", table, columns)

		return columns

	def get_table_columns(self, doctype):
		"""Returns list of column names from given doctype."""
		columns = self.get_db_table_columns("tab" + doctype)
		if not columns:
			raise self.TableMissingError("DocType", doctype)
		return columns

	def has_column(self, doctype, column):
		"""Returns True if column exists in database."""
		return column in self.get_table_columns(doctype)

	def get_column_type(self, doctype, column):
		"""Returns column type from database."""
		information_schema = frappe.qb.Schema("information_schema")
		table = get_table_name(doctype)

		return (
			frappe.qb.from_(information_schema.columns)
			.select(information_schema.columns.column_type)
			.where(
				(information_schema.columns.table_name == table)
				& (information_schema.columns.column_name == column)
			)
			.run(pluck=True)[0]
		)

	def has_index(self, table_name, index_name):
		raise NotImplementedError

	def add_index(self, doctype, fields, index_name=None):
		raise NotImplementedError

	def add_unique(self, doctype, fields, constraint_name=None):
		raise NotImplementedError

	@staticmethod
	def get_index_name(fields):
		index_name = "_".join(fields) + "_index"
		# remove index length if present e.g. (10) from index name
		return INDEX_PATTERN.sub(r"", index_name)

	def get_system_setting(self, key):
		def _load_system_settings():
			return self.get_singles_dict("System Settings")

		return frappe.cache().get_value("system_settings", _load_system_settings).get(key)

	def close(self):
		"""Close database connection."""
		if self._conn:
			# self._cursor.close()
			self._conn.close()
			self._cursor = None
			self._conn = None

	@staticmethod
	def escape(s, percent=True):
		"""Excape quotes and percent in given string."""
		# implemented in specific class
		raise NotImplementedError

	@staticmethod
	def is_column_missing(e):
		return frappe.db.is_missing_column(e)

	def get_descendants(self, doctype, name):
		"""Return descendants of the group node in tree"""
		from frappe.utils.nestedset import get_descendants_of

		try:
			return get_descendants_of(doctype, name, ignore_permissions=True)
		except Exception:
			# Can only happen if document doesn't exists - kept for backward compatibility
			return []

	def is_missing_table_or_column(self, e):
		return self.is_missing_column(e) or self.is_table_missing(e)

	def multisql(self, sql_dict, values=(), **kwargs):
		current_dialect = frappe.db.db_type or "mariadb"
		query = sql_dict.get(current_dialect)
		return self.sql(query, values, **kwargs)

	def delete(self, doctype: str, filters: Union[Dict, List] = None, debug=False, **kwargs):
		"""Delete rows from a table in site which match the passed filters. This
		does trigger DocType hooks. Simply runs a DELETE query in the database.

		Doctype name can be passed directly, it will be pre-pended with `tab`.
		"""
		filters = filters or kwargs.get("conditions")
		query = self.query.build_conditions(table=doctype, filters=filters).delete()
		if "debug" not in kwargs:
			kwargs["debug"] = debug
		return query.run(**kwargs)

	def truncate(self, doctype: str):
		"""Truncate a table in the database. This runs a DDL command `TRUNCATE TABLE`.
		This cannot be rolled back.

		Doctype name can be passed directly, it will be pre-pended with `tab`.
		"""
		return self.sql_ddl(f"truncate `{get_table_name(doctype)}`")

	def clear_table(self, doctype):
		return self.truncate(doctype)

	def get_last_created(self, doctype):
		last_record = self.get_all(doctype, ("creation"), limit=1, order_by="creation desc")
		if last_record:
			return get_datetime(last_record[0].creation)
		else:
			return None

	def log_touched_tables(self, query, values=None):
		if values:
<<<<<<< HEAD
			query = frappe.safe_decode(self.mogrify(query, values))
		if query.strip().lower().split()[0] in ("insert", "delete", "update", "alter", "drop", "rename"):
=======
			query = frappe.safe_decode(self._cursor.mogrify(query, values))
		if is_query_type(query, ("insert", "delete", "update", "alter", "drop", "rename")):
>>>>>>> c7e89267
			# single_word_regex is designed to match following patterns
			# `tabXxx`, tabXxx and "tabXxx"

			# multi_word_regex is designed to match following patterns
			# `tabXxx Xxx` and "tabXxx Xxx"

			# ([`"]?) Captures " or ` at the begining of the table name (if provided)
			# \1 matches the first captured group (quote character) at the end of the table name
			# multi word table name must have surrounding quotes.

			# (tab([A-Z]\w+)( [A-Z]\w+)*) Captures table names that start with "tab"
			# and are continued with multiple words that start with a captital letter
			# e.g. 'tabXxx' or 'tabXxx Xxx' or 'tabXxx Xxx Xxx' and so on

			tables = []
			for regex in (SINGLE_WORD_PATTERN, MULTI_WORD_PATTERN):
				tables += [groups[1] for groups in regex.findall(query)]

			if frappe.flags.touched_tables is None:
				frappe.flags.touched_tables = set()
			frappe.flags.touched_tables.update(tables)

	def bulk_insert(self, doctype, fields, values, ignore_duplicates=False, *, chunk_size=10_000):
		"""
		Insert multiple records at a time

		:param doctype: Doctype name
		:param fields: list of fields
		:params values: list of list of values
		"""
		values = list(values)
		table = frappe.qb.DocType(doctype)

		for start_index in range(0, len(values), chunk_size):
			query = frappe.qb.into(table)
			if ignore_duplicates:
				# Pypika does not have same api for ignoring duplicates
				if frappe.conf.db_type == "mariadb":
					query = query.ignore()
				elif frappe.conf.db_type == "postgres":
					query = query.on_conflict().do_nothing()

			values_to_insert = values[start_index : start_index + chunk_size]
			query.columns(fields).insert(*values_to_insert).run()

	def create_sequence(self, *args, **kwargs):
		from frappe.database.sequence import create_sequence

		return create_sequence(*args, **kwargs)

	def set_next_sequence_val(self, *args, **kwargs):
		from frappe.database.sequence import set_next_val

		set_next_val(*args, **kwargs)

	def get_next_sequence_val(self, *args, **kwargs):
		from frappe.database.sequence import get_next_val

		return get_next_val(*args, **kwargs)


def enqueue_jobs_after_commit():
	from frappe.utils.background_jobs import execute_job, get_queue

	if frappe.flags.enqueue_after_commit and len(frappe.flags.enqueue_after_commit) > 0:
		for job in frappe.flags.enqueue_after_commit:
			q = get_queue(job.get("queue"), is_async=job.get("is_async"))
			q.enqueue_call(execute_job, timeout=job.get("timeout"), kwargs=job.get("queue_args"))
		frappe.flags.enqueue_after_commit = []


@contextmanager
def savepoint(catch: Union[type, Tuple[type, ...]] = Exception):
	"""Wrapper for wrapping blocks of DB operations in a savepoint.

	as contextmanager:

	for doc in docs:
	        with savepoint(catch=DuplicateError):
	                doc.insert()

	as decorator (wraps FULL function call):

	@savepoint(catch=DuplicateError)
	def process_doc(doc):
	        doc.insert()
	"""
	try:
		savepoint = "".join(random.sample(string.ascii_lowercase, 10))
		frappe.db.savepoint(savepoint)
		yield  # control back to calling function
	except catch:
		frappe.db.rollback(save_point=savepoint)
	else:
		frappe.db.release_savepoint(savepoint)<|MERGE_RESOLUTION|>--- conflicted
+++ resolved
@@ -23,12 +23,8 @@
 from frappe.model.utils.link_count import flush_local_link_count
 from frappe.query_builder.functions import Count
 from frappe.query_builder.utils import DocType
-<<<<<<< HEAD
-from frappe.utils import cast, get_datetime, get_table_name, getdate, now, sbool
-=======
 from frappe.utils import cast as cast_fieldtype
 from frappe.utils import get_datetime, get_table_name, getdate, now, sbool
->>>>>>> c7e89267
 
 IFNULL_PATTERN = re.compile(r"ifnull\(", flags=re.IGNORECASE)
 INDEX_PATTERN = re.compile(r"\s*\([^)]+\)\s*")
@@ -212,14 +208,10 @@
 
 			elif frappe.conf.db_type == "postgres":
 				# TODO: added temporarily
-<<<<<<< HEAD
+				import traceback
+
+				traceback.print_stack()
 				frappe.errprint(f"Error in query:\n{e}")
-=======
-				import traceback
-
-				traceback.print_stack()
-				print(e)
->>>>>>> c7e89267
 				raise
 
 			if ignore_ddl and (
@@ -1227,13 +1219,8 @@
 
 	def log_touched_tables(self, query, values=None):
 		if values:
-<<<<<<< HEAD
-			query = frappe.safe_decode(self.mogrify(query, values))
-		if query.strip().lower().split()[0] in ("insert", "delete", "update", "alter", "drop", "rename"):
-=======
 			query = frappe.safe_decode(self._cursor.mogrify(query, values))
 		if is_query_type(query, ("insert", "delete", "update", "alter", "drop", "rename")):
->>>>>>> c7e89267
 			# single_word_regex is designed to match following patterns
 			# `tabXxx`, tabXxx and "tabXxx"
 
