--- conflicted
+++ resolved
@@ -102,11 +102,7 @@
 	text-align: right;
 }
 
-<<<<<<< HEAD
-.grid-row .grid-row-check {
-=======
 html.chrome .grid-row .grid-row-check {
->>>>>>> 8ec26175
 	margin-top: 12px;
 }
 
