--- conflicted
+++ resolved
@@ -636,18 +636,7 @@
 				+ this.real_name + ",</p><!-- salutation-ends --><br>" + (this.message || "");
 		}
 
-<<<<<<< HEAD
-		var reply = (this.message || "")
-			+ (signature ? ("<br>" + signature) : "");
-
-		// why do we append the last email in the reply?
-		var content = "<div><br></div>" + reply;
-
-		if(last_email) {
-			var last_email_content = last_email.original_comment || last_email.content;
-=======
 		var reply = (this.message || "") + (signature ? ("<br>" + signature) : "");
->>>>>>> cfc3c60a
 
 		fields.content.set_value(reply);
 	}
