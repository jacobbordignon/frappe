<template>
	<div class="user-list-container">
		<ul class="list-unstyled user-list">
			<li class="user-card user-list-header text-medium">
				<span class="rank-column"></span>
				<span class="user-details text-muted">
					<input
						class="form-control"
						type="search"
						placeholder="Search User"
						v-model="filter_users_by"
					>
				</span>
				<span class="flex-40"></span>
				<span class="flex-20 text-muted">
					<select class="form-control" data-toggle="tooltip" title="Period" v-model="period">
						<option v-for="value in period_options" :key="value" :value="value">{{ value }}</option>
					</select>
				</span>
			</li>
			<li class="user-card user-list-header text-medium">
				<span class="rank-column">#</span>
				<span class="user-details text-muted">{{ __('User') }}</span>
				<span
					class="flex-20 text-muted"
					v-for="title in ['Energy Points', 'Review Points', 'Points Given']"
					:key="title"
				>{{ __(title) }}</span>
			</li>
			<li v-for="(user, index) in filtered_users" :key="user.name">
				<div class="user-card" @click="toggle_log(user.name)">
					<span class="user-details flex">
						<span class="rank-column">{{ index + 1 }}</span>
						<span v-html="get_avatar(user.name)"></span>
						<span>
							<a @click="go_to_profile_page(user.name)">{{ user.fullname }}</a>
							<div
								class="text-muted text-medium"
								:class="{'italic': !user.bio}"
							>{{ frappe.ellipsis(user.bio, 100) || 'No Bio'}}</div>
						</span>
					</span>
					<span
						class="text-muted text-nowrap flex-20"
						v-for="key in ['energy_points', 'review_points', 'given_points']"
						:key="key"
					>{{ user[key] }}</span>
				</div>
				<energy-point-history
					v-show="show_log_for===user.name"
					class="energy-point-history"
					:user="user.name"
<<<<<<< HEAD
					:key="user.name + user.energy_points">
				</energy-point-history>
=======
					:from_date="from_date"
					:key="user.name + user.energy_points"
				></energy-point-history>
>>>>>>> 28ed21b9
			</li>
			<li class="user-card text-muted" v-if="!filtered_users.length">{{__('No user found')}}</li>
		</ul>
	</div>
</template>
<script>
import EnergyPointHistory from '../components/EnergyPointHistory.vue';
export default {
	components: {
		EnergyPointHistory
	},
	data() {
		return {
			users: [],
			filter_users_by: null,
			sort_users_by: 'energy_points',
			sort_order: 'desc',
			show_log_for: null,
			period_options: ['Lifetime', 'This Month', 'This Week', 'Today'],
			period: 'This Month'
		};
	},
	computed: {
		from_date() {
			if (this.period === 'This Month') {
				return frappe.datetime.month_start();
			}
			if (this.period === 'This Week') {
				return frappe.datetime.week_start();
			}
			if (this.period === 'Today') {
				return frappe.datetime.get_today();
			}
			return null;
		},
		filtered_users() {
			let filtered = this.users.slice();
			if (this.filter_users_by) {
				filtered = filtered.filter(user =>
					user.fullname
						.toLowerCase()
						.includes(this.filter_users_by.toLowerCase())
				);
			}

			if (this.sort_users_by) {
				filtered.sort((a, b) => {
					const value_a = a[this.sort_users_by];
					const value_b = b[this.sort_users_by];

					let return_value = 0;
					if (value_a > value_b) {
						return_value = 1;
					}

					if (value_a < value_b) {
						return_value = -1;
					}

					if (this.sort_order === 'desc') {
						return_value = -return_value;
					}

					return return_value;
				});
			}
			return filtered;
		}
	},
	watch: {
		period() {
			this.fetch_users_energy_points_and_update_users();
		}
	},
	mounted() {
		$('[data-toggle="tooltip"]').tooltip();
	},
	created() {
		const standard_users = ['Administrator', 'Guest', 'guest@example.com'];
		this.users = frappe.boot.user_info;
		// delete standard users from the list
		standard_users.forEach(user => delete this.users[user]);
		this.users = Object.values(this.users);
		this.fetch_users_energy_points_and_update_users();
		frappe.realtime.on('update_points', () => {
			this.fetch_users_energy_points_and_update_users();
		});
	},
	methods: {
		get_avatar(user) {
			return frappe.avatar(user, 'avatar-medium');
		},
		go_to_profile_page(user) {
			frappe.set_route('social', 'profile', user);
		},
		fetch_users_energy_points_and_update_users() {
			frappe
				.xcall(
					'frappe.social.doctype.energy_point_log.energy_point_log.get_user_energy_and_review_points',
					{
						from_date: this.from_date
					}
				)
				.then(data => {
					let users = this.users.slice();
					this.users = users.map(user => {
						const points = data[user.name] || {};
						user.energy_points = points.energy_points || 0;
						user.review_points = points.review_points || 0;
						user.given_points = points.given_points || 0;
						return user;
					});
				});
		},
		toggle_log(user) {
			if (this.show_log_for === user) {
				this.show_log_for = null;
			} else {
				this.show_log_for = user;
			}
		}
	}
};
</script>
<style lang="less" scoped>
@import 'frappe/public/less/common';
.user-list {
	border-left: 1px solid @border-color;
	border-right: 1px solid @border-color;
	.user-card {
		display: flex;
		cursor: pointer;
		padding: 12px 15px;
		border-bottom: 1px solid @border-color;
		.user-details {
			flex: 1;
			.italic {
				font-style: italic;
			}
		}
	}
}
.rank-column {
	flex: 0 0 30px;
	align-self: center;
	.text-muted
}
.flex-20 {
	flex: 0 0 20%;
	text-align: right;
	align-self: center;
}
.flex-40 {
	flex: 0 0 40%;
}
.user-list-header {
	background-color: @light-bg;
}
.search-bar {
	position: sticky;
	top: 0;
	background: white;
	height: 75px;
	text-align: center;
	div {
		margin: auto;
	}
	width: 100%;
	left: 0;
}
.energy-point-history {
	border-bottom: 1px solid @border-color;
	background-color: @light-bg;
}
</style>


<|MERGE_RESOLUTION|>--- conflicted
+++ resolved
@@ -50,14 +50,9 @@
 					v-show="show_log_for===user.name"
 					class="energy-point-history"
 					:user="user.name"
-<<<<<<< HEAD
-					:key="user.name + user.energy_points">
-				</energy-point-history>
-=======
 					:from_date="from_date"
 					:key="user.name + user.energy_points"
 				></energy-point-history>
->>>>>>> 28ed21b9
 			</li>
 			<li class="user-card text-muted" v-if="!filtered_users.length">{{__('No user found')}}</li>
 		</ul>
