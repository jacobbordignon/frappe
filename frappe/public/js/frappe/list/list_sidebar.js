--- conflicted
+++ resolved
@@ -171,9 +171,6 @@
 				reqd: 1
 			}];
 
-<<<<<<< HEAD
-			if (select_fields.length > 0) {
-=======
 			if(me.doctype === 'Task') {
 				fields.push({
 					fieldtype: 'Link',
@@ -184,7 +181,6 @@
 			}
 
 			if(select_fields.length > 0) {
->>>>>>> 757f37aa
 				fields = fields.concat([{
 					fieldtype: 'Select',
 					fieldname: 'field_name',
@@ -197,32 +193,11 @@
 					fieldtype: 'Check',
 					fieldname: 'custom_column',
 					label: __('Custom Column'),
-<<<<<<< HEAD
-					default: 0,
-					onchange: function() {
-						var checked = d.get_value('custom_column');
-						if (checked) {
-							$(d.body).find('.frappe-control[data-fieldname="field_name"]').hide();
-						} else {
-							$(d.body).find('.frappe-control[data-fieldname="field_name"]').show();
-						}
-					}
-				}
-				]);
-			}
-
-			if (me.doctype === 'Task') {
-				fields[0].description = __('A new Project with this name will be created');
-			}
-
-			if (['Note', 'ToDo'].includes(me.doctype)) {
-=======
 					default: 0
 				}]);
 			}
 
 			if(['Note', 'ToDo'].includes(me.doctype)) {
->>>>>>> 757f37aa
 				fields[0].description = __('This Kanban Board will be private');
 			}
 
@@ -238,27 +213,19 @@
 					if (custom_column) {
 						field_name = 'kanban_column';
 					} else {
-<<<<<<< HEAD
-						field_name =
-=======
+
 						if (!values.field_name) {
 							frappe.throw(__('Please select Columns Based On'));
 						}
 						var field_name =
->>>>>>> 757f37aa
 							select_fields
 								.find(df => df.label === values.field_name)
 								.fieldname;
 					}
 
 					me.add_custom_column_field(custom_column)
-<<<<<<< HEAD
-						.then(function() {
-							return me.make_kanban_board(values.board_name, field_name);
-=======
 						.then(function(custom_column) {
 							return me.make_kanban_board(values.board_name, field_name, values.project);
->>>>>>> 757f37aa
 						})
 						.then(function() {
 							d.hide();
