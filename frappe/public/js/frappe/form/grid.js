--- conflicted
+++ resolved
@@ -253,11 +253,8 @@
 
 		this.last_display_status = this.display_status;
 		this.last_docname = this.frm && this.frm.docname;
-<<<<<<< HEAD
+
 		// frappe.utils.scroll_to(_scroll_y);
-=======
-		//frappe.utils.scroll_to(_scroll_y);
->>>>>>> b9fffc99
 
 		// red if mandatory
 		this.form_grid.toggleClass('error', !!(this.df.reqd && !(data && data.length)));
