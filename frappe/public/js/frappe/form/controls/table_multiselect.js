frappe.ui.form.ControlTableMultiSelect = class ControlTableMultiSelect extends frappe.ui.form.ControlLink {
	make_input() {
		super.make_input();

		this.$input_area.addClass('form-control table-multiselect');
		this.$input.removeClass('form-control');

		this.$input.on("awesomplete-selectcomplete", () => {
			this.$input.val('').focus();
		});

		// used as an internal model to store values
		this.rows = [];
		// used as an internal model to filter awesomplete values
		this._rows_list = [];

		this.$input_area.on('click', (e) => {
			if (e.target === this.$input_area.get(0)) {
				this.$input.focus();
			}
		});

		this.$input_area.on('click', '.btn-remove', (e) => {
			const $target = $(e.currentTarget);
			const $value = $target.closest('.tb-selected-value');

			const value = decodeURIComponent($value.data().value);
			const link_field = this.get_link_field();
			this.rows = this.rows.filter(row => row[link_field.fieldname] !== value);

			this.parse_validate_and_set_in_model('');
		});
		this.$input_area.on('click', '.btn-link-to-form', (e) => {
			const $target = $(e.currentTarget);
			const $value = $target.closest('.tb-selected-value');

			const value = decodeURIComponent($value.data().value);
			const link_field = this.get_link_field();
			frappe.set_route('Form', link_field.options, value);
		});
		this.$input.on('keydown', e => {
			// if backspace key pressed on empty input, delete last value
			if (e.keyCode == frappe.ui.keyCode.BACKSPACE && e.target.value === '') {
				this.rows = this.rows.slice(0, this.rows.length - 1);
				this.parse_validate_and_set_in_model('');
			}
		});
	}
	setup_buttons() {
		this.$input_area.find('.link-btn').remove();
	}
	parse(value) {
		const link_field = this.get_link_field();

		if (value) {
			if (this.frm) {
				const new_row = frappe.model.add_child(this.frm.doc, this.df.options, this.df.fieldname);
				new_row[link_field.fieldname] = value;
				this.rows = this.frm.doc[this.df.fieldname];
			} else {
				this.rows.push({
					[link_field.fieldname]: value
				});
			}
		}
		this._rows_list = this.rows.map(row => row[link_field.fieldname]);
		return this.rows;
<<<<<<< HEAD
	}
=======
	},
	get_model_value() {
		let value = this._super();
		return value ? value.filter(d => !d.__islocal) : value;
	},
>>>>>>> be2b6688
	validate(value) {
		const rows = (value || []).slice();

		// validate the value just entered
		if (this.df.ignore_link_validation) {
			return rows;
		}

		const link_field = this.get_link_field();
		if (rows.length === 0) {
			return rows;
		}

		const all_rows_except_last = rows.slice(0, rows.length - 1);
		const last_row = rows[rows.length - 1];

		// validate the last value entered
		const link_value = last_row[link_field.fieldname];

		// falsy value
		if (!link_value) {
			return all_rows_except_last;
		}

		// duplicate value
		if (all_rows_except_last.map(row => row[link_field.fieldname]).includes(link_value)) {
			return all_rows_except_last;
		}

		const validate_promise = this.validate_link_and_fetch(this.df, this.get_options(),
			this.docname, link_value);

		return validate_promise.then(validated_value => {
			if (validated_value === link_value) {
				return rows;
			} else {
				rows.pop();
				return rows;
			}
		});
	}
	set_formatted_input(value) {
		this.rows = value || [];
		const link_field = this.get_link_field();
		const values = this.rows.map(row => row[link_field.fieldname]);
		this.set_pill_html(values);
	}
	set_pill_html(values) {
		const html = values
			.map(value => this.get_pill_html(value))
			.join('');

		this.$input_area.find('.tb-selected-value').remove();
		this.$input_area.prepend(html);
	}
	get_pill_html(value) {
		const encoded_value = encodeURIComponent(value);
		return `
			<button class="data-pill btn tb-selected-value" data-value="${encoded_value}">
				<span class="btn-link-to-form">${__(value)}</span>
				<span class="btn-remove">${frappe.utils.icon('close')}</span>
			</button>
		`;
	}
	get_options() {
		return (this.get_link_field() || {}).options;
	}
	get_link_field() {
		if (!this._link_field) {
			const meta = frappe.get_meta(this.df.options);
			this._link_field = meta.fields.find(df => df.fieldtype === 'Link');
			if (!this._link_field) {
				throw new Error('Table MultiSelect requires a Table with atleast one Link field');
			}
		}
		return this._link_field;
	}
	custom_awesomplete_filter(awesomplete) {
		let me = this;

		awesomplete.filter = function(item) {
			if (in_list(me._rows_list, item.value)) {
				return false;
			}

			return true;
		};
	}
};<|MERGE_RESOLUTION|>--- conflicted
+++ resolved
@@ -65,15 +65,11 @@
 		}
 		this._rows_list = this.rows.map(row => row[link_field.fieldname]);
 		return this.rows;
-<<<<<<< HEAD
 	}
-=======
-	},
 	get_model_value() {
 		let value = this._super();
 		return value ? value.filter(d => !d.__islocal) : value;
-	},
->>>>>>> be2b6688
+	}
 	validate(value) {
 		const rows = (value || []).slice();
 
