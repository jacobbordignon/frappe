frappe.provide('frappe.views');

frappe.ui.GroupBy = class {
	constructor(report_view) {
		this.report_view = report_view;
		this.page = report_view.page;
		this.doctype = report_view.doctype;
		this.make();
	}

	make() {
		this.make_group_by_button();
<<<<<<< HEAD
		this.init_group_by_popover();
		this.set_popover_events();
	}

	init_group_by_popover() {
		const sql_aggregate_functions = [
			{ name: 'count', label: 'Count' },
			{ name: 'sum', label: 'Sum' },
			{ name: 'avg', label: 'Average' },
=======
		let sql_aggregate_function = [
			{name: 'count', label: __('Count')},
			{name: 'sum', label: __('Sum')},
			{name: 'avg', label: __('Average')}
>>>>>>> 2b01fb09
		];

		const group_by_template = $(
			frappe.render_template('group_by', {
				doctype: this.doctype,
				group_by_conditions: this.get_group_by_fields(),
				aggregate_function_conditions: sql_aggregate_functions,
			})
		);

		this.group_by_button.popover({
			content: group_by_template,
			template: `
				<div class="group-by-popover popover">
					<div class="arrow"></div>
					<div class="popover-body popover-content">
					</div>
				</div>
			`,
			html: true,
			trigger: 'manual',
			container: 'body',
			placement: 'bottom',
			offset: '-100px 0',
		});
	}

	// TODO: make common with filter popover
	set_popover_events() {
		$(document.body).on('click', (e) => {
			if (this.wrapper && this.wrapper.is(':visible')) {
				if (
					$(e.target).parents('.group-by-popover').length === 0 &&
					$(e.target).parents('.group-by-box').length === 0 &&
					$(e.target).parents('.group-by-button').length === 0 &&
					!$(e.target).is(this.group_by_button)
				) {
					this.wrapper && this.group_by_button.popover('hide');
				}
			}
		});

		this.group_by_button.on('click', () => {
			this.group_by_button.popover('toggle');
		});

		this.group_by_button.on('shown.bs.popover', () => {
			if (!this.wrapper) {
				this.wrapper = $('.group-by-popover');
				this.setup_group_by_area();
			}
		});

		this.group_by_button.on('hidden.bs.popover', () => {
			this.update_group_by_button();
		});

		frappe.router.on('change', () => {
			this.group_by_button.popover('hide');
		});
	}

	setup_group_by_area() {
		this.aggregate_on_html = ``;
		this.group_by_select = this.wrapper.find('select.group-by');
		this.group_by_field && this.group_by_select.val(this.group_by_field);
		this.aggregate_function_select = this.wrapper.find(
			'select.aggregate-function'
		);
		this.aggregate_on_select = this.wrapper.find('select.aggregate-on');
		this.remove_group_by_button = this.wrapper.find('.remove-group-by');

		if (this.aggregate_function) {
			this.aggregate_function_select.val(this.aggregate_function);
		} else {
			// set default to count
			this.aggregate_function_select.val('count');
			this.aggregate_function = 'count';
		}

		this.toggle_aggregate_on_field();
		this.aggregate_on && this.aggregate_on_select.val(this.aggregate_on_field);

		this.set_group_by_events();
	}

	set_group_by_events() {
		// try running on change
		this.group_by_select.on('change', () => {
			this.group_by_field = this.group_by_select.val();
			this.group_by_doctype = this.group_by_select
				.find(':selected')
				.attr('data-doctype');
			this.apply_group_by_and_refresh();
		});

		this.aggregate_function_select.on('change', () => {
			//Set aggregate on options as numeric fields if function is sum or average
			this.toggle_aggregate_on_field();
			this.aggregate_function = this.aggregate_function_select.val();
			this.apply_group_by_and_refresh();
		});

		this.aggregate_on_select.on('change', () => {
			this.aggregate_on_field = this.aggregate_on_select.val();
			this.aggregate_on_doctype = this.aggregate_on_select
				.find(':selected')
				.attr('data-doctype');
			this.apply_group_by_and_refresh();
		});

		this.remove_group_by_button.on('click', () => {
			if (this.group_by) {
				this.remove_group_by();
				this.toggle_aggregate_on_field_display(false);
			}
		});
	}

	toggle_aggregate_on_field() {
		let fn = this.aggregate_function_select.val();
		if (fn === 'sum' || fn === 'avg') {
			if (!this.aggregate_on_html.length) {
				this.aggregate_on_html = `<option value="" disabled selected>
						${__('Select Field...')}
					</option>`;

				for (let doctype in this.all_fields) {
					const doctype_fields = this.all_fields[doctype];
					doctype_fields.forEach((field) => {
						// pick numeric fields for sum / avg
						if (frappe.model.is_numeric_field(field.fieldtype)) {
<<<<<<< HEAD
							let option_text =
								doctype == this.doctype
									? field.label
									: `${field.label} (${doctype})`;
							this.aggregate_on_html += `<option data-doctype="${doctype}"
								value="${field.fieldname}">${option_text}</option>`;
=======
							let option_text = doctype == this.doctype
								? field.label
								: `${__(field.label)} (${__(doctype)})`;
							this.aggregate_on_html+= `<option data-doctype="${doctype}"
								value="${field.fieldname}">${__(option_text)}</option>`;
>>>>>>> 2b01fb09
						}
					});
				}
			}
			this.aggregate_on_select.html(this.aggregate_on_html);
			this.toggle_aggregate_on_field_display(true);
		} else {
			// count, so no aggregate function
			this.toggle_aggregate_on_field_display(false);
		}
	}

	//TODO: Fix this
	toggle_aggregate_on_field_display(show) {
		this.group_by_select.parent().toggleClass('col-sm-5', show);
		this.group_by_select.parent().toggleClass('col-sm-8', !show);
		this.aggregate_function_select.parent().toggleClass('col-sm-2', show);
		this.aggregate_function_select.parent().toggleClass('col-sm-3', !show);
		this.aggregate_on_select.parent().toggle(show);
	}

	get_settings() {
		if (this.group_by) {
			return {
				group_by: this.group_by,
				aggregate_function: this.aggregate_function,
				aggregate_on: this.aggregate_on,
			};
		} else {
			return null;
		}
	}

	apply_settings(settings) {
		let get_fieldname = (name) => name.split('.')[1].replace(/`/g, '');
		let get_doctype = (name) =>
			name
				.split('.')[0]
				.replace(/`/g, '')
				.replace('tab', '');

		if (!settings.group_by.startsWith('`tab')) {
			settings.group_by =
				'`tab' + this.doctype + '`.`' + settings.group_by + '`';
		}

		if (settings.aggregate_on && !settings.aggregate_on.startsWith('`tab')) {
			const aggregate_on_doctype = this.get_aggregate_on_doctype(settings);
			settings.aggregate_on =
				'`tab' + aggregate_on_doctype + '`.`' + settings.aggregate_on + '`';
		}

		// Extract fieldname from `tabdoctype`.`fieldname`
		this.group_by_field = get_fieldname(settings.group_by);
		this.group_by_doctype = get_doctype(settings.group_by);

		this.aggregate_function = settings.aggregate_function;

		if (settings.aggregate_on) {
			this.aggregate_on_field = get_fieldname(settings.aggregate_on);
			this.aggregate_on_doctype = get_doctype(settings.aggregate_on);
		}

		this.apply_group_by();
		this.update_group_by_button();
	}

	get_aggregate_on_doctype(settings) {
		for (let doctype of Object.keys(this.all_fields)) {
			const dt_fields = this.all_fields[doctype];
			if (dt_fields.find((field) => field.fieldname == settings.aggregate_on)) {
				return doctype;
			}
		}
	}

	make_group_by_button() {
		this.page.wrapper.find('.sort-selector').before(
			$(`<div class="group-by-selector">
				<button class="btn btn-default btn-sm group-by-button ellipsis">
					<span class="group-by-icon">
						${frappe.utils.icon('group-by')}
					</span>
					<span class="button-label hidden-xs">
						${__('Add Group')}
					</span>
				</button>
			</div>`)
		);

		this.group_by_button = this.page.wrapper.find('.group-by-button');
	}

	apply_group_by() {
		this.group_by =
			'`tab' + this.group_by_doctype + '`.`' + this.group_by_field + '`';

		if (this.aggregate_function === 'count') {
			this.aggregate_on_field = null;
			this.aggregate_on_doctype = null;
		} else {
			this.aggregate_on =
				'`tab' +
				this.aggregate_on_doctype +
				'`.`' +
				this.aggregate_on_field +
				'`';
		}

		//All necessary fields must be set before applying group by
		if (
			!this.group_by ||
			!this.aggregate_function ||
			(!this.aggregate_on_field && this.aggregate_function !== 'count')
		) {
			return false;
		}

		return true;
	}

	apply_group_by_and_refresh() {
		if (this.apply_group_by()) {
			this.report_view.refresh();
		}
	}

	set_args(args) {
		if (this.aggregate_function && this.group_by) {
			let aggregate_column, aggregate_on_field;

			if (this.aggregate_function === 'count') {
				aggregate_column = 'count(`tab' + this.doctype + '`.`name`)';
			} else {
				aggregate_column = `${this.aggregate_function}(${this.aggregate_on})`;
				aggregate_on_field = this.aggregate_on;
			}

			this.report_view.group_by = this.group_by;
			this.report_view.sort_by = '_aggregate_column';
			this.report_view.sort_order = 'desc';

			// save original fields
			if (
				!this.report_view.fields.map((f) => f[0]).includes('_aggregate_column')
			) {
				this.original_fields = this.report_view.fields.map((f) => f);
			}

			this.report_view.fields = [[this.group_by_field, this.group_by_doctype]];

			// rebuild fields for group by
			args.fields = this.report_view.get_fields();

			// add aggregate column in both query args and report views
			this.report_view.fields.push([
				'_aggregate_column',
				this.aggregate_on_doctype || this.doctype,
			]);
			args.fields.push(aggregate_column + ' as _aggregate_column');

			if (aggregate_on_field) {
				args.fields.push(aggregate_on_field);
			}

			// setup columns in datatable
			this.report_view.setup_columns();

			Object.assign(args, {
				with_comment_count: false,
				group_by: this.report_view.group_by || null,
				order_by: '_aggregate_column desc',
			});
		}
	}

	get_group_by_docfield() {
		// called from build_column
		let docfield = {};
		if (this.aggregate_function === 'count') {
			docfield = {
				fieldtype: 'Int',
				label: __('Count'),
				parent: this.doctype,
				width: 200,
			};
		} else {
			// get properties of "aggregate_on", for example Net Total
			docfield = Object.assign(
				{},
				frappe.meta.docfield_map[this.aggregate_on_doctype][
					this.aggregate_on_field
				]
			);

			if (this.aggregate_function === 'sum') {
				docfield.label = __('Sum of {0}', [docfield.label]);
			} else {
				docfield.label = __('Average of {0}', [docfield.label]);
			}
		}

		docfield.fieldname = '_aggregate_column';
		return docfield;
	}

	remove_group_by() {
		this.order_by = '';
		this.group_by = null;
		this.group_by_field = null;
		this.report_view.group_by = null;
		this.aggregate_function = 'count';
		this.aggregate_on = null;
		this.aggregate_on_field = null;
		this.group_by_select.val('');
		this.aggregate_function_select.val('count');
		this.aggregate_on_select.empty().val('');
		this.aggregate_on_select.parent().hide();

		// restore original fields
		if (this.original_fields) {
			this.report_view.fields = this.original_fields;
		} else {
			this.report_view.set_default_fields();
		}

		this.report_view.setup_columns();
		this.original_fields = null;
		this.report_view.refresh();
	}

	get_group_by_fields() {
		this.group_by_fields = {};
		this.all_fields = {};

		let fields = this.report_view.meta.fields.filter((f) =>
			['Select', 'Link', 'Data', 'Int', 'Check'].includes(f.fieldtype)
		);
		this.group_by_fields[this.doctype] = fields;
		this.all_fields[this.doctype] = this.report_view.meta.fields;

		const standard_fields_filter = (df) =>
			!in_list(frappe.model.no_value_type, df.fieldtype) && !df.report_hide;

		const table_fields = frappe.meta
			.get_table_fields(this.doctype)
			.filter((df) => !df.hidden);

		table_fields.forEach((df) => {
			const cdt = df.options;
			const child_table_fields = frappe.meta
				.get_docfields(cdt)
				.filter(standard_fields_filter);
			this.group_by_fields[cdt] = child_table_fields;
			this.all_fields[cdt] = child_table_fields;
		});

		return this.group_by_fields;
	}

	update_group_by_button() {
		const group_by_applied = Boolean(this.group_by_field);
		const button_label = group_by_applied
			? __("Group By {0}", [this.get_group_by_field_label()])
			: __('Add Group');

		this.group_by_button
			.toggleClass('btn-default', !group_by_applied)
			.toggleClass('btn-primary-light', group_by_applied);

		this.group_by_button.find('.group-by-icon')
			.toggleClass('active', group_by_applied);

		this.group_by_button.find('.button-label').html(button_label);
		this.group_by_button.attr('title', button_label);
	}

	get_group_by_field_label() {
		return this.group_by_fields[this.group_by_doctype].find(
			field => field.fieldname == this.group_by_field
		).label;
	}
};<|MERGE_RESOLUTION|>--- conflicted
+++ resolved
@@ -10,22 +10,15 @@
 
 	make() {
 		this.make_group_by_button();
-<<<<<<< HEAD
 		this.init_group_by_popover();
 		this.set_popover_events();
 	}
 
 	init_group_by_popover() {
 		const sql_aggregate_functions = [
-			{ name: 'count', label: 'Count' },
-			{ name: 'sum', label: 'Sum' },
-			{ name: 'avg', label: 'Average' },
-=======
-		let sql_aggregate_function = [
 			{name: 'count', label: __('Count')},
 			{name: 'sum', label: __('Sum')},
 			{name: 'avg', label: __('Average')}
->>>>>>> 2b01fb09
 		];
 
 		const group_by_template = $(
@@ -158,20 +151,12 @@
 					doctype_fields.forEach((field) => {
 						// pick numeric fields for sum / avg
 						if (frappe.model.is_numeric_field(field.fieldtype)) {
-<<<<<<< HEAD
 							let option_text =
 								doctype == this.doctype
 									? field.label
-									: `${field.label} (${doctype})`;
+									: `${field.label} (${__(doctype)})`;
 							this.aggregate_on_html += `<option data-doctype="${doctype}"
-								value="${field.fieldname}">${option_text}</option>`;
-=======
-							let option_text = doctype == this.doctype
-								? field.label
-								: `${__(field.label)} (${__(doctype)})`;
-							this.aggregate_on_html+= `<option data-doctype="${doctype}"
 								value="${field.fieldname}">${__(option_text)}</option>`;
->>>>>>> 2b01fb09
 						}
 					});
 				}
