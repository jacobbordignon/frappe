<div class="sticky-top">
	<header class="navbar navbar-expand" role="navigation">
		<div class="container">
			<a class="navbar-brand navbar-home" href="/app">
				<img
					class="app-logo"
					style="width: {{ navbar_settings.logo_width || 28 }}px"
					src="{{ frappe.boot.app_logo_url }}"
					alt="{{ __("App Logo") }}"
				>
			</a>
			<ul class="nav navbar-nav d-none d-sm-flex" id="navbar-breadcrumbs"></ul>
			<div class="collapse navbar-collapse justify-content-end">
				<form class="form-inline fill-width justify-content-end" role="search" onsubmit="return false;">
					{% if (frappe.boot.read_only) { %}
						<span class="indicator-pill yellow no-indicator-dot read-only-banner" title="{%= __("Your site is undergoing maintenance or being updated.") %}">
							{%= __("Read Only Mode") %}
						</span>
					{% } %}
					{% if (frappe.boot.user.impersonated_by) { %}
						<span class="indicator-pill red no-indicator-dot" title="{%= __("You are impersonating as another user.") %}">
							{%= __("Impersonating {0}", [frappe.boot.user.name]) %}
						</span>
<<<<<<< HEAD
					</a>
					<div class="dropdown-menu notifications-list dropdown-menu-right" role="menu">
						<div class="notification-list-header">
							<div class="header-items"></div>
							<div class="header-actions"></div>
						</div>
						<div class="notification-list-body">
							<div class="panel-notifications"></div>
							<div class="panel-events"></div>
							<div class="panel-changelog-feed"></div>
						</div>
					</div>
				</li>
				<li class="nav-item dropdown dropdown-message dropdown-mobile hidden">
					<a
						class="nav-link notifications-icon text-muted"
						data-toggle="dropdown"
						aria-haspopup="true"
						aria-expanded="true"
						href="#"
						onclick="return false;">
						<span>
							<svg class="icon icon-md"><use href="#icon-small-message"></use></svg>
=======
					{% } %}
					<div class="input-group search-bar text-muted hidden">
						<input
							id="navbar-search"
							type="text"
							class="form-control"
							placeholder="{%= __('Search or type a command ({0})', [frappe.utils.is_mac() ? '⌘ + G' : 'Ctrl + G']) %}"
							aria-haspopup="true"
						>
						<span class="search-icon">
							<svg class="icon icon-sm"><use href="#icon-search"></use></svg>
>>>>>>> da682ae4
						</span>
					</div>
				</form>
				<ul class="navbar-nav">
					<li class="nav-item dropdown dropdown-notifications dropdown-mobile hidden">
						<button
							class="btn-reset nav-link notifications-icon text-muted"
							data-toggle="dropdown"
							aria-haspopup="true"
							aria-expanded="false"
						>
							<span class="notifications-seen">
								<span class="sr-only">{{ __("No new notifications") }}</span>
								<svg class="es-icon icon-sm" style="stroke:none;"><use href="#es-line-notifications"></use></svg>
							</span>
							<span class="notifications-unseen">
								<span class="sr-only">{{ __("You have unseen notifications") }}</span>
								<svg class="es-icon icon-sm"><use href="#es-line-notifications-unseen"></use></svg>
							</span>
						</button>
						<div class="dropdown-menu notifications-list dropdown-menu-right" role="menu">
							<div class="notification-list-header">
								<div class="header-items"></div>
								<div class="header-actions"></div>
							</div>
							<div class="notification-list-body">
								<div class="panel-notifications"></div>
								<div class="panel-events"></div>
							</div>
						</div>
					</li>
					<li class="nav-item dropdown dropdown-message dropdown-mobile hidden">
						<button
							class="btn-reset nav-link notifications-icon text-muted"
							data-toggle="dropdown"
							aria-haspopup="true"
							aria-expanded="true"
						>
							<span>
								<svg class="es-icon icon-sm"><use href="#es-line-chat-alt"></use></svg>
							</span>
						</button>
					</li>
					<li class="vertical-bar d-none d-sm-block"></li>
					<li class="nav-item dropdown dropdown-help dropdown-mobile d-none d-lg-block">
						<button
							class="btn-reset nav-link"
							data-toggle="dropdown"
							aria-controls="toolbar-help"
							aria-label="{{ __("Help Dropdown") }}"
						>
							<span>
								{{ __("Help") }}
								<svg class="es-icon icon-xs"><use href="#es-line-down"></use></svg>
							</span>
						</button>
						<div class="dropdown-menu dropdown-menu-right" id="toolbar-help" role="menu">
							<div id="help-links"></div>
							<div class="dropdown-divider documentation-links"></div>
							{% for item in navbar_settings.help_dropdown %}
								{% if (!item.hidden) { %}
									{% if (item.route) { %}
										<a class="dropdown-item" href="{{ item.route }}">
											{%= __(item.item_label) %}
										</a>
									{% } else if (item.action) { %}
										<button class="btn-reset dropdown-item" onclick="return {{ item.action }}">
											{%= __(item.item_label) %}
										</button>
									{% } else { %}
										<div class="dropdown-divider"></div>
									{% } %}
								{% } %}
							{% endfor %}
						</div>
					</li>
					<li class="nav-item dropdown dropdown-navbar-user dropdown-mobile">
						<button
							class="btn-reset nav-link"
							data-toggle="dropdown"
							aria-label="{{ __("User Menu") }}"
						>
							{{ avatar }}
						</button>
						<div class="dropdown-menu dropdown-menu-right" id="toolbar-user" role="menu">
							{% for item in navbar_settings.settings_dropdown %}
								{% if (!item.hidden) { %}
									{% if (item.route) { %}
										<a class="dropdown-item" href="{{ item.route }}">
											{%= __(item.item_label) %}
										</a>
									{% } else if (item.action) { %}
										<button class="btn-reset dropdown-item" onclick="return {{ item.action }}">
											{%= __(item.item_label) %}
										</button>
									{% } else { %}
										<div class="dropdown-divider"></div>
									{% } %}
								{% } %}
							{% endfor %}
						</div>
					</li>
				</ul>
			</div>
		</div>
	</header>

	{% if !localStorage.getItem("dismissed_announcement_widget") && strip_html(navbar_settings.announcement_widget) != '' %}
	<div class="announcement-widget form-message p-2 m-0" style="position: relative; z-index: -1; border-radius: 0; background-color: var(--bg-blue);">
		<div class="container flex justify-between align-center mx-auto">
			{{ navbar_settings.announcement_widget }}
			<div class="close-message p-0 mr-2" style="position: relative;">
			{{ frappe.utils.icon("close") }}
			</div>
		</div>
	</div>
	{% endif %}

</div><|MERGE_RESOLUTION|>--- conflicted
+++ resolved
@@ -21,31 +21,6 @@
 						<span class="indicator-pill red no-indicator-dot" title="{%= __("You are impersonating as another user.") %}">
 							{%= __("Impersonating {0}", [frappe.boot.user.name]) %}
 						</span>
-<<<<<<< HEAD
-					</a>
-					<div class="dropdown-menu notifications-list dropdown-menu-right" role="menu">
-						<div class="notification-list-header">
-							<div class="header-items"></div>
-							<div class="header-actions"></div>
-						</div>
-						<div class="notification-list-body">
-							<div class="panel-notifications"></div>
-							<div class="panel-events"></div>
-							<div class="panel-changelog-feed"></div>
-						</div>
-					</div>
-				</li>
-				<li class="nav-item dropdown dropdown-message dropdown-mobile hidden">
-					<a
-						class="nav-link notifications-icon text-muted"
-						data-toggle="dropdown"
-						aria-haspopup="true"
-						aria-expanded="true"
-						href="#"
-						onclick="return false;">
-						<span>
-							<svg class="icon icon-md"><use href="#icon-small-message"></use></svg>
-=======
 					{% } %}
 					<div class="input-group search-bar text-muted hidden">
 						<input
@@ -57,7 +32,6 @@
 						>
 						<span class="search-icon">
 							<svg class="icon icon-sm"><use href="#icon-search"></use></svg>
->>>>>>> da682ae4
 						</span>
 					</div>
 				</form>
@@ -86,6 +60,7 @@
 							<div class="notification-list-body">
 								<div class="panel-notifications"></div>
 								<div class="panel-events"></div>
+								<div class="panel-changelog-feed"></div>
 							</div>
 						</div>
 					</li>
