--- conflicted
+++ resolved
@@ -109,11 +109,6 @@
 
 		$("#input-help").on("keydown", function (e) {
 			if(e.which == 13) {
-				var keywords = $(this).val();
-<<<<<<< HEAD
-=======
-				// show_help_results(keywords);
->>>>>>> a66189b2
 				$(this).val("");
 			}
 		});
