// Copyright (c) 2015, Frappe Technologies Pvt. Ltd. and Contributors
// MIT License. See license.txt

frappe.provide('frappe.utils');

Object.assign(frappe.utils, {
	get_random: function(len) {
		var text = "";
		var possible = "ABCDEFGHIJKLMNOPQRSTUVWXYZabcdefghijklmnopqrstuvwxyz";

		for( var i=0; i < len; i++ )
			text += possible.charAt(Math.floor(Math.random() * possible.length));

		return text;
	},
	get_file_link: function(filename) {
		filename = cstr(filename);
		if(frappe.utils.is_url(filename)) {
			return filename;
		} else if(filename.indexOf("/")===-1) {
			return "files/" + filename;
		} else {
			return filename;
		}
	},
	replace_newlines(t) {
		return t?t.replace(/\n/g, '<br>'):'';
	},
	is_html: function(txt) {
		if (!txt) return false;

		if(txt.indexOf("<br>")==-1 && txt.indexOf("<p")==-1
			&& txt.indexOf("<img")==-1 && txt.indexOf("<div")==-1) {
			return false;
		}
		return true;
	},
	is_xs: function() {
		return $(document).width() < 768;
	},
	is_sm: function() {
		return $(document).width() < 991 && $(document).width() >= 768;
	},
	is_md: function() {
		return $(document).width() < 1199 && $(document).width() >= 991;
	},
	is_json: function(str) {
		try {
			JSON.parse(str);
		} catch (e) {
			return false;
		}
		return true;
	},
	strip_whitespace: function(html) {
		return (html || "").replace(/<p>\s*<\/p>/g, "").replace(/<br>(\s*<br>\s*)+/g, "<br><br>");
	},
	encode_tags: function(html) {
		var tagsToReplace = {
			'&': '&amp;',
			'<': '&lt;',
			'>': '&gt;'
		};

		function replaceTag(tag) {
			return tagsToReplace[tag] || tag;
		}

		return html.replace(/[&<>]/g, replaceTag);
	},
	strip_original_content: function(txt) {
		var out = [],
			part = [],
			newline = txt.indexOf("<br>")===-1 ? "\n" : "<br>";

		$.each(txt.split(newline), function(i, t) {
			var tt = strip(t);
			if(tt && (tt.substr(0,1)===">" || tt.substr(0,4)==="&gt;")) {
				part.push(t);
			} else {
				out.concat(part);
				out.push(t);
				part = [];
			}
		});
		return out.join(newline);
	},
	escape_html: function(txt) {
		return $("<div></div>").text(txt || "").html();
	},
	is_url: function(txt) {
		return txt.toLowerCase().substr(0,7)=='http://'
			|| txt.toLowerCase().substr(0,8)=='https://'
	},
	to_title_case: function(string, with_space=false) {
		let titlecased_string = string.toLowerCase().replace(/(?:^|[\s-/])\w/g, function(match) {
			return match.toUpperCase();
		});

		let replace_with = with_space ? ' ' : '';

		return titlecased_string.replace(/-|_/g, replace_with);
	},
	toggle_blockquote: function(txt) {
		if (!txt) return txt;

		var content = $("<div></div>").html(txt)
		content.find("blockquote").parent("blockquote").addClass("hidden")
			.before('<p><a class="text-muted btn btn-default toggle-blockquote" style="padding: 2px 7px 0px; line-height: 1;"> \
					• • • \
				</a></p>');
		return content.html();
	},
	scroll_to: function(element, animate, additional_offset) {
		var y = 0;
		if(element && typeof element==='number') {
			y = element;
		} else if(element) {
			var header_offset = $(".navbar").height() + $(".page-head").height();
			var y = $(element).offset().top - header_offset - cint(additional_offset);
		}

		if(y < 0) {
			y = 0;
		}

		// already there
		if(y==$('html, body').scrollTop()) {
			return;
		}

		if (animate!==false) {
			$("html, body").animate({ scrollTop: y });
		} else {
			$(window).scrollTop(y);
		}

	},
	filter_dict: function(dict, filters) {
		var ret = [];
		if(typeof filters=='string') {
			return [dict[filters]]
		}
		$.each(dict, function(i, d) {
			for(var key in filters) {
				if($.isArray(filters[key])) {
					if(filters[key][0]=="in") {
						if(filters[key][1].indexOf(d[key])==-1)
							return;
					} else if(filters[key][0]=="not in") {
						if(filters[key][1].indexOf(d[key])!=-1)
							return;
					} else if(filters[key][0]=="<") {
						if (!(d[key] < filters[key])) return;
					} else if(filters[key][0]=="<=") {
						if (!(d[key] <= filters[key])) return;
					} else if(filters[key][0]==">") {
						if (!(d[key] > filters[key])) return;
					} else if(filters[key][0]==">=") {
						if (!(d[key] >= filters[key])) return;
					}
				} else {
					if(d[key]!=filters[key]) return;
				}
			}
			ret.push(d);
		});
		return ret;
	},
	comma_or: function(list) {
		return frappe.utils.comma_sep(list, " " + __("or") + " ");
	},
	comma_and: function(list) {
		return frappe.utils.comma_sep(list, " " + __("and") + " ");
	},
	comma_sep: function(list, sep) {
		if(list instanceof Array) {
			if(list.length==0) {
				return "";
			} else if (list.length==1) {
				return list[0];
			} else {
				return list.slice(0, list.length-1).join(", ") + sep + list.slice(-1)[0];
			}
		} else {
			return list;
		}
	},
	set_intro: function(me, wrapper, txt, append, indicator) {
		if(!me.intro_area) {
			me.intro_area = $('<div class="intro-area">')
				.prependTo(wrapper);
		}
		if(txt) {
			if(!append) {
				me.intro_area.empty();
			}
			if(indicator) {
				me.intro_area.html('<div class="indicator '+indicator+'">'+txt+'</div>')
			} else {
				me.intro_area.html('<p class="text-muted">'+txt+'</div>')
			}
		} else {
			me.intro_area.remove();
			me.intro_area = null;
		}
	},
	set_footnote: function(footnote_area, wrapper, txt) {
		if(!footnote_area) {
			footnote_area = $('<div class="text-muted footnote-area level">')
				.appendTo(wrapper);
		}

		if(txt) {
			footnote_area.html(txt);
		} else {
			footnote_area.remove();
			footnote_area = null;
		}
		return footnote_area;
	},
	get_args_dict_from_url: function(txt) {
		var args = {};
		$.each(decodeURIComponent(txt).split("&"), function(i, arg) {
			arg = arg.split("=");
			args[arg[0]] = arg[1]
		});
		return args;
	},
	get_url_from_dict: function(args) {
		return $.map(args, function(val, key) {
			if(val!==null)
				return encodeURIComponent(key)+"="+encodeURIComponent(val);
			else
				return null;
		}).join("&") || "";
	},
	validate_type: function ( val, type ) {
		// from https://github.com/guillaumepotier/Parsley.js/blob/master/parsley.js#L81
		var regExp;

		switch ( type ) {
			case "number":
				regExp = /^-?(?:\d+|\d{1,3}(?:,\d{3})+)?(?:\.\d+)?$/;
				break;
			case "digits":
				regExp = /^\d+$/;
				break;
			case "alphanum":
				regExp = /^\w+$/;
				break;
			case "email":
				regExp = /^((([a-z]|\d|[!#\$%&'\*\+\-\/=\?\^_`{\|}~]|[\u00A0-\uD7FF\uF900-\uFDCF\uFDF0-\uFFEF])+(\.([a-z]|\d|[!#\$%&'\*\+\-\/=\?\^_`{\|}~]|[\u00A0-\uD7FF\uF900-\uFDCF\uFDF0-\uFFEF])+)*)|((\x22)((((\x20|\x09)*(\x0d\x0a))?(\x20|\x09)+)?(([\x01-\x08\x0b\x0c\x0e-\x1f\x7f]|\x21|[\x23-\x5b]|[\x5d-\x7e]|[\u00A0-\uD7FF\uF900-\uFDCF\uFDF0-\uFFEF])|(\\([\x01-\x09\x0b\x0c\x0d-\x7f]|[\u00A0-\uD7FF\uF900-\uFDCF\uFDF0-\uFFEF]))))*(((\x20|\x09)*(\x0d\x0a))?(\x20|\x09)+)?(\x22)))@((([a-z]|\d|[\u00A0-\uD7FF\uF900-\uFDCF\uFDF0-\uFFEF])|(([a-z]|\d|[\u00A0-\uD7FF\uF900-\uFDCF\uFDF0-\uFFEF])([a-z]|\d|-|\.|_|~|[\u00A0-\uD7FF\uF900-\uFDCF\uFDF0-\uFFEF])*([a-z]|\d|[\u00A0-\uD7FF\uF900-\uFDCF\uFDF0-\uFFEF])))\.)+(([a-z]|[\u00A0-\uD7FF\uF900-\uFDCF\uFDF0-\uFFEF])|(([a-z]|[\u00A0-\uD7FF\uF900-\uFDCF\uFDF0-\uFFEF])([a-z]|\d|-|\.|_|~|[\u00A0-\uD7FF\uF900-\uFDCF\uFDF0-\uFFEF])*([a-z]|[\u00A0-\uD7FF\uF900-\uFDCF\uFDF0-\uFFEF])))$/i;
				break;
			case "url":
				regExp = /^(https?|s?ftp):\/\/(((([a-z]|\d|-|\.|_|~|[\u00A0-\uD7FF\uF900-\uFDCF\uFDF0-\uFFEF])|(%[\da-f]{2})|[!\$&'\(\)\*\+,;=]|:)*@)?(((\d|[1-9]\d|1\d\d|2[0-4]\d|25[0-5])\.(\d|[1-9]\d|1\d\d|2[0-4]\d|25[0-5])\.(\d|[1-9]\d|1\d\d|2[0-4]\d|25[0-5])\.(\d|[1-9]\d|1\d\d|2[0-4]\d|25[0-5]))|((([a-z]|\d|[\u00A0-\uD7FF\uF900-\uFDCF\uFDF0-\uFFEF])|(([a-z]|\d|[\u00A0-\uD7FF\uF900-\uFDCF\uFDF0-\uFFEF])([a-z]|\d|-|\.|_|~|[\u00A0-\uD7FF\uF900-\uFDCF\uFDF0-\uFFEF])*([a-z]|\d|[\u00A0-\uD7FF\uF900-\uFDCF\uFDF0-\uFFEF])))\.)+(([a-z]|[\u00A0-\uD7FF\uF900-\uFDCF\uFDF0-\uFFEF])|(([a-z]|[\u00A0-\uD7FF\uF900-\uFDCF\uFDF0-\uFFEF])([a-z]|\d|-|\.|_|~|[\u00A0-\uD7FF\uF900-\uFDCF\uFDF0-\uFFEF])*([a-z]|[\u00A0-\uD7FF\uF900-\uFDCF\uFDF0-\uFFEF])))\.?)(:\d*)?)(\/((([a-z]|\d|-|\.|_|~|[\u00A0-\uD7FF\uF900-\uFDCF\uFDF0-\uFFEF])|(%[\da-f]{2})|[!\$&'\(\)\*\+,;=]|:|@)+(\/(([a-z]|\d|-|\.|_|~|[\u00A0-\uD7FF\uF900-\uFDCF\uFDF0-\uFFEF])|(%[\da-f]{2})|[!\$&'\(\)\*\+,;=]|:|@)*)*)?)?(\?((([a-z]|\d|-|\.|_|~|[\u00A0-\uD7FF\uF900-\uFDCF\uFDF0-\uFFEF])|(%[\da-f]{2})|[!\$&'\(\)\*\+,;=]|:|@)|[\uE000-\uF8FF]|\/|\?)*)?(#((([a-z]|\d|-|\.|_|~|[\u00A0-\uD7FF\uF900-\uFDCF\uFDF0-\uFFEF])|(%[\da-f]{2})|[!\$&'\(\)\*\+,;=]|:|@)|\/|\?)*)?$/i;
				break;
			case "dateIso":
				regExp = /^(\d{4})\D?(0[1-9]|1[0-2])\D?([12]\d|0[1-9]|3[01])$/;
				break;
			default:
				return false;
		}

		// test regExp if not null
		return '' !== val ? regExp.test( val ) : false;
	},
	guess_style: function(text, default_style, _colour) {
		var style = default_style || "default";
		var colour = "darkgrey";
		if(text) {
			if(has_words(["Pending", "Review", "Medium", "Not Approved"], text)) {
				style = "warning";
				colour = "orange";
			} else if(has_words(["Open", "Urgent", "High"], text)) {
				style = "danger";
				colour = "red";
			} else if(has_words(["Closed", "Finished", "Converted", "Completed", "Confirmed",
				"Approved", "Yes", "Active", "Available", "Paid"], text)) {
				style = "success";
				colour = "green";
			} else if(has_words(["Submitted"], text)) {
				style = "info";
				colour = "blue";
			}
		}
		return _colour ? colour : style;
	},

	guess_colour: function(text) {
		return frappe.utils.guess_style(text, null, true);
	},

	sort: function(list, key, compare_type, reverse) {
		if(!list || list.length < 2)
			return list || [];

		var sort_fn = {
			"string": function(a, b) {
				return cstr(a[key]).localeCompare(cstr(b[key]));
			},
			"number": function(a, b) {
				return flt(a[key]) - flt(b[key]);
			}
		};

		if(!compare_type)
			compare_type = typeof list[0][key]==="string" ? "string" : "number";

		list.sort(sort_fn[compare_type]);

		if(reverse) { list.reverse(); }

		return list;
	},

	unique: function(list) {
		var dict = {},
			arr = [];
		for(var i=0, l=list.length; i < l; i++) {
			if(!dict.hasOwnProperty(list[i])) {
				dict[list[i]] = null;
				arr.push(list[i]);
			}
		}
		return arr;
	},

	remove_nulls: function(list) {
		var new_list = [];
		for (var i=0, l=list.length; i < l; i++) {
			if (!is_null(list[i])) {
				new_list.push(list[i]);
			}
		}
		return new_list;
	},

	all: function(lst) {
		for(var i=0, l=lst.length; i<l; i++) {
			if(!lst[i]) {
				return false;
			}
		}
		return true;
	},

	dict: function(keys,values) {
		// make dictionaries from keys and values
		var out = [];
		$.each(values, function(row_idx, row) {
			var new_row = {};
			$.each(keys, function(key_idx, key) {
				new_row[key] = row[key_idx];
			})
			out.push(new_row);
		});
		return out;
	},

	sum: function(list) {
		return list.reduce(function(previous_value, current_value) { return flt(previous_value) + flt(current_value); }, 0.0);
	},

	arrays_equal: function(arr1, arr2) {
		if (!arr1 || !arr2) {
			return false;
		}
		if (arr1.length != arr2.length) {
			return false;
		}
		for (var i = 0; i < arr1.length; i++) {
			if ($.isArray(arr1[i])) {
				if (!frappe.utils.arrays_equal(arr1[i], arr2[i])) {
					return false;
				}
			}
			else if (arr1[i] !== arr2[i]) {
				return false;
			}
		}
		return true;
	},

	intersection: function(a, b) {
		// from stackoverflow: http://stackoverflow.com/questions/1885557/simplest-code-for-array-intersection-in-javascript
		/* finds the intersection of
		 * two arrays in a simple fashion.
		 *
		 * PARAMS
		 *  a - first array, must already be sorted
		 *  b - second array, must already be sorted
		 *
		 * NOTES
		 *
		 *  Should have O(n) operations, where n is
		 *    n = MIN(a.length(), b.length())
		 */
		var ai=0, bi=0;
		var result = new Array();

		// sorted copies
		a = ([].concat(a)).sort();
		b = ([].concat(b)).sort();

		while( ai < a.length && bi < b.length ) {
			if (a[ai] < b[bi] ) { ai++; }
			else if (a[ai] > b[bi] ) { bi++; }
			else {
				/* they're equal */
				result.push(a[ai]);
				ai++;
				bi++;
			}
		}

		return result;
	},

	resize_image: function(reader, callback, max_width, max_height) {
		var tempImg = new Image();
		if(!max_width) max_width = 600;
		if(!max_height) max_height = 400;
		tempImg.src = reader.result;

		tempImg.onload = function() {
			var tempW = tempImg.width;
			var tempH = tempImg.height;
			if (tempW > tempH) {
				if (tempW > max_width) {
					tempH *= max_width / tempW;
					tempW = max_width;
				}
			} else {
				if (tempH > max_height) {
					tempW *= max_height / tempH;
					tempH = max_height;
				}
			}

			var canvas = document.createElement('canvas');
			canvas.width = tempW;
			canvas.height = tempH;
			var ctx = canvas.getContext("2d");
			ctx.drawImage(this, 0, 0, tempW, tempH);
			var dataURL = canvas.toDataURL("image/jpeg");
			setTimeout(function() { callback(dataURL); }, 10 );
		}
	},

	csv_to_array: function (strData, strDelimiter) {
		// Check to see if the delimiter is defined. If not,
		// then default to comma.
		strDelimiter = (strDelimiter || ",");

		// Create a regular expression to parse the CSV values.
		var objPattern = new RegExp(
			(
				// Delimiters.
				"(\\" + strDelimiter + "|\\r?\\n|\\r|^)" +

				// Quoted fields.
				"(?:\"([^\"]*(?:\"\"[^\"]*)*)\"|" +

				// Standard fields.
				"([^\"\\" + strDelimiter + "\\r\\n]*))"
			),
			"gi"
			);


		// Create an array to hold our data. Give the array
		// a default empty first row.
		var arrData = [[]];

		// Create an array to hold our individual pattern
		// matching groups.
		var arrMatches = null;


		// Keep looping over the regular expression matches
		// until we can no longer find a match.
		while ((arrMatches = objPattern.exec( strData ))){

			// Get the delimiter that was found.
			var strMatchedDelimiter = arrMatches[ 1 ];

			// Check to see if the given delimiter has a length
			// (is not the start of string) and if it matches
			// field delimiter. If id does not, then we know
			// that this delimiter is a row delimiter.
			if (
				strMatchedDelimiter.length &&
				strMatchedDelimiter !== strDelimiter
				){

				// Since we have reached a new row of data,
				// add an empty row to our data array.
				arrData.push( [] );

			}

			var strMatchedValue;

			// Now that we have our delimiter out of the way,
			// let's check to see which kind of value we
			// captured (quoted or unquoted).
			if (arrMatches[ 2 ]){

				// We found a quoted value. When we capture
				// this value, unescape any double quotes.
				strMatchedValue = arrMatches[ 2 ].replace(
					new RegExp( "\"\"", "g" ),
					"\""
					);

			} else {

				// We found a non-quoted value.
				strMatchedValue = arrMatches[ 3 ];

			}


			// Now that we have our value string, let's add
			// it to the data array.
			arrData[ arrData.length - 1 ].push( strMatchedValue );
		}

		// Return the parsed data.
		return( arrData );
	},

	warn_page_name_change: function(frm) {
		frappe.msgprint(__("Note: Changing the Page Name will break previous URL to this page."));
	},

	notify: function(subject, body, route, onclick) {
		console.log('push notifications are evil and deprecated');
	},

	set_title: function(title) {
		frappe._original_title = title;
		if(frappe._title_prefix) {
			title = frappe._title_prefix + " " + title.replace(/<[^>]*>/g, "");
		}
		document.title = title;
	},

	set_title_prefix: function(prefix) {
		frappe._title_prefix = prefix;

		// reset the original title
		frappe.utils.set_title(frappe._original_title);
	},

	is_image_file: function(filename) {
		if (!filename) return false;
		// url can have query params
		filename = filename.split('?')[0];
		return (/\.(gif|jpg|jpeg|tiff|png|svg)$/i).test(filename);
	},

	play_sound: function(name) {
		try {
			if (frappe.boot.user.mute_sounds) {
				return;
			}

			var audio = $("#sound-" + name)[0];
			audio.volume = audio.getAttribute("volume");
			audio.play();

		} catch(e) {
			console.log("Cannot play sound", name, e);
			// pass
		}

	},
	split_emails: function(txt) {
		var email_list = [];

		if (!txt) {
			return email_list;
		}

		// emails can be separated by comma or newline
		txt.split(/[,\n](?=(?:[^"]|"[^"]*")*$)/g).forEach(function(email) {
			email = email.trim();
			if (email) {
				email_list.push(email);
			}
		});

		return email_list;
	},
	supportsES6: function() {
		try {
			new Function("(a = 0) => a");
			return true;
		}
		catch (err) {
			return false;
		}
	}(),
	throttle: function (func, wait, options) {
		var context, args, result;
		var timeout = null;
		var previous = 0;
		if (!options) options = {};

		let later = function () {
			previous = options.leading === false ? 0 : Date.now();
			timeout = null;
			result = func.apply(context, args);
			if (!timeout) context = args = null;
		};

		return function () {
			var now = Date.now();
			if (!previous && options.leading === false) previous = now;
			let remaining = wait - (now - previous);
			context = this;
			args = arguments;
			if (remaining <= 0 || remaining > wait) {
				if (timeout) {
					clearTimeout(timeout);
					timeout = null;
				}
				previous = now;
				result = func.apply(context, args);
				if (!timeout) context = args = null;
			} else if (!timeout && options.trailing !== false) {
				timeout = setTimeout(later, remaining);
			}
			return result;
		};
	},
	debounce: function(func, wait, immediate) {
		var timeout;
		return function() {
			var context = this, args = arguments;
			var later = function() {
				timeout = null;
				if (!immediate) func.apply(context, args);
			};
			var callNow = immediate && !timeout;
			clearTimeout(timeout);
			timeout = setTimeout(later, wait);
			if (callNow) func.apply(context, args);
		};
	},
	get_form_link: function(doctype, name, html = false) {
		const route = ['#Form', doctype, name].join('/');
		if (html) {
			return `<a href="${route}">${name}</a>`;
		}
		return route;
	},
<<<<<<< HEAD
	get_route_label(route_str) {
		let route = route_str.split('/');
		if (['List', 'modules'].includes(route[0])){
			return `${route[1]} ${route[2] || route[0]}`;
		} else {
			return `${route[0]} ${route[1]}`;
		}
	},
	report_total_accumulator: function(column, values, type) {
		if (column.fieldtype == "Percent" || type === "mean") {
			return values.reduce((a, b) => ({content: a.content + flt(b.content)})).content / values.length;
		} else if (frappe.model.is_numeric_field(column.fieldtype)) {
			return values.reduce((a, b) => ({content: a.content + flt(b.content)})).content;
=======

	report_column_total: function(values, column, type) {
		if (column.column.fieldtype == "Percent" || type === "mean") {
			return values.reduce((a, b) => a + flt(b)) / values.length;
		} else if (column.column.fieldtype == "Int") {
			return values.reduce((a, b) => a + cint(b));
		} else if (frappe.model.is_numeric_field(column.column.fieldtype)) {
			return values.reduce((a, b) => a + flt(b));
>>>>>>> f7da1a71
		} else {
			return null;
		}
	}
});

// Array de duplicate
if (!Array.prototype.uniqBy) {
	Object.defineProperty(Array.prototype, 'uniqBy', {
		value: function (key) {
			var seen = {};
			return this.filter(function (item) {
				var k = key(item);
				return seen.hasOwnProperty(k) ? false : (seen[k] = true);
			});
		}
	});
}<|MERGE_RESOLUTION|>--- conflicted
+++ resolved
@@ -657,7 +657,6 @@
 		}
 		return route;
 	},
-<<<<<<< HEAD
 	get_route_label(route_str) {
 		let route = route_str.split('/');
 		if (['List', 'modules'].includes(route[0])){
@@ -666,13 +665,6 @@
 			return `${route[0]} ${route[1]}`;
 		}
 	},
-	report_total_accumulator: function(column, values, type) {
-		if (column.fieldtype == "Percent" || type === "mean") {
-			return values.reduce((a, b) => ({content: a.content + flt(b.content)})).content / values.length;
-		} else if (frappe.model.is_numeric_field(column.fieldtype)) {
-			return values.reduce((a, b) => ({content: a.content + flt(b.content)})).content;
-=======
-
 	report_column_total: function(values, column, type) {
 		if (column.column.fieldtype == "Percent" || type === "mean") {
 			return values.reduce((a, b) => a + flt(b)) / values.length;
@@ -680,7 +672,6 @@
 			return values.reduce((a, b) => a + cint(b));
 		} else if (frappe.model.is_numeric_field(column.column.fieldtype)) {
 			return values.reduce((a, b) => a + flt(b));
->>>>>>> f7da1a71
 		} else {
 			return null;
 		}
