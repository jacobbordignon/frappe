html,
body {
	background-color: var(--bg-color);
	::selection {
		color: var(--neutral-black);
		background: var(--gray-300);
	}
}

.desk-sidebar {
	@extend .standard-sidebar;

	.standard-sidebar-label {
		font-size: var(--text-xs);
		text-transform: uppercase;
		cursor: pointer;
		margin-bottom: var(--margin-xs) !important;

		span {
			pointer-events: none;
		}
	}

	.standard-sidebar-section {
		margin-bottom: var(--margin-xl);

		&:last-of-type {
			margin-bottom: var(--margin-sm);
		}
	}
}

.widget-group {
	@include get_textstyle("base", "regular");
	margin-bottom: var(--margin-2xl);

	&.widget-charts {
		margin-top: var(--margin-sm);
	}

	.widget-group-head {
		@include flex(flex, space-between, center, null);

		.widget-group-title {
			color: var(--heading-color);
			@include get_textstyle("lg", "semibold");
			margin-bottom: var(--margin-md);
		}
	}

	.legend {
		display: flex;
		padding: var(--padding-md);

		.legend-item {
			margin-right: 20px;
		}
	}

	.grid-col-3 {
		display: grid;
		grid-template-columns: repeat(auto-fill, minmax(300px, 1fr));
		column-gap: 15px;
		row-gap: 15px;
		align-items: center;
	}

	.grid-col-2 {
		display: grid;
		grid-template-columns: 1fr 1fr;
		// grid-auto-rows: minmax(62px, 1fr);
		column-gap: 15px;
		row-gap: 15px;
		align-items: center;

		.full-width {
			grid-column-start: 1;
			grid-column-end: 3;
		}
	}

	.grid-col-1 {
		display: grid;
		grid-template-columns: repeat(auto-fill, minmax(550px, 1fr));
		// grid-auto-rows: minmax(62px, 1fr);
		column-gap: 15px;
		row-gap: 15px;
		align-items: center;
	}

	@media (max-width: 768px) {
		.legend {
			@include flex(flex, null, null, column);

			.legend-item {
				margin-right: 20px;
			}
		}

		.grid-col-2 {
			grid-template-columns: repeat(auto-fill, minmax(300px, 1fr));
			.full-width {
				grid-column-start: 1;
				grid-column-end: 2;
			}
		}

		.grid-col-1 {
			grid-template-columns: repeat(auto-fill, minmax(250px, 1fr));
		}
	}
}

.widget {
	@include flex(flex, null, null, column);
	min-height: 1px;
	padding: 7px;
	border-radius: var(--border-radius-lg);
	height: 100%;
	background-color: var(--card-bg);

	.btn {
		box-shadow: none;
	}

	&.widget-shadow {
		&:hover {
			box-shadow: var(--shadow-base);
		}
	}

	&.border {
		border: 1px solid var(--border-color);
	}

	.widget-head {
		@include flex(flex, space-between, center, null);

		.widget-label {
			min-width: 0px;

			.widget-title {
				@include flex(flex, null, center, null);
				@include get_textstyle("base", "medium");
				font-family: inherit;
				line-height: 1.3em;
				color: var(--text-color);
				cursor: default;

				svg {
					flex: none;
					margin-right: 6px;
					margin-left: -2px;
					box-shadow: none;
				}
			}
		}

		.widget-control {
			@include flex(flex, null, center, row-reverse);

			// Any immediate child
			> * {
				align-self: center;
				margin-left: 5px;
				box-shadow: none;
			}

			.drag-handle {
				cursor: all-scroll;
				cursor: grabbing;

				&:active {
					cursor: all-scroll;
					cursor: grabbing;
				}
			}

			.dashboard-date-field {
				width: 130px;
				height: 27px;

				.clearfix,
				.help-box {
					display: none !important;
				}

				.frappe-control,
				.form-group {
					margin-bottom: 0px !important;
				}
			}
		}
	}

	&.sortable-ghost {
		background-color: var(--gray-100);
		border-color: var(--gray-100);
	}

	&.new-widget {
		@include flex(flex, center, center, null);
		min-height: 65px;
		box-shadow: none;
		background-color: var(--control-bg);
		color: var(--text-muted);
		border: 1px dashed var(--gray-400);
		cursor: pointer;
	}

	// Overrides for each widgets
	&.dashboard-widget-box {
		min-height: 240px;
		border: 1px solid var(--border-color);

		.widget-head {
			padding: 4px 8px;
		}

		.filter-chart {
			background-color: var(--control-bg);
		}

		.btn-xs {
			box-shadow: none;
			min-width: max-content;
			font-size: 12px;
			padding: 4px 6px;
		}

		.chart-actions {
			.filter-label {
				line-height: 1.6em;
			}

			.chart-menu {
				font-size: $font-size-base;
			}
		}

		.widget-subtitle {
			font-size: $font-size-sm;
			color: $text-muted;
			margin-top: var(--margin-xs);
		}

		.widget-head {
			display: flex;
			justify-content: space-between;
			flex-wrap: wrap;
			gap: 6px;
		}

		.widget-body {
			padding-top: 7px;
		}

		.widget-control {
			display: flex;
			align-items: center;
			flex: 1;
			font-size: 10px;
		}

		.chart-loading-state {
			display: flex;
			justify-content: center;
			align-items: center;
		}

		.report-summary {
			grid-template-columns: repeat(auto-fill, minmax(180px, 1fr));
			border: none;

			.summary-value {
				font-size: 20px;
			}
		}

		&.heatmap-chart {
			min-height: 0px;
			height: 280px;

			.widget-footer {
				display: none;
			}

			.widget-control {
				z-index: 1;
			}

			.frappe-chart .chart-legend {
				display: none;
			}

			.chart-loading-state {
				height: 190px !important;
			}

			.widget-body {
				display: flex;
				max-height: 100%;
				margin: auto;
				margin-top: calc(-1 * var(--margin-md));

				.chart-container {
					height: 100%;
					.frappe-chart {
						height: 100%;
					}
				}

				.heatmap-legend {
					display: flex;
					margin: 45px 20px 0 20px;

					.legend-colors {
						padding-left: var(--padding-md);
						list-style: none;
					}

					li {
						width: var(--margin-sm);
						height: var(--margin-sm);
						margin: var(--margin-xs);
					}

					.legend-label {
						color: #555b51;
						font-size: var(--text-xs);
						margin-left: var(--margin-md);
						line-height: 1.3;
					}

					@media (max-width: 991px) {
						display: none;
					}
				}
			}
		}

		@media (max-width: 768px) {
			&.dashboard-widget-box.heatmap-chart {
				display: none;
			}
		}
	}

	&.onboarding-widget-box {
		margin-bottom: var(--margin-2xl);
		background-color: var(--bg-color);
		border-bottom: 1px solid var(--border-color);
		border-radius: 0;

		&.edit-mode:hover {
			background-color: var(--bg-color);

			.onboarding-step {
				&.active,
				&:hover,
				&.complete {
					background-color: var(--fg-hover-color);

					.step-index.step-pending {
						background-color: var(--fg-color);
					}
				}

				.step-index {
					background-color: var(--bg-color);
				}
			}
		}

		.widget-head {
			display: flex;
			justify-content: space-between;

			.widget-label .widget-title {
				@include get_textstyle("lg", "semibold");
				color: var(--heading-color);
			}

			.widget-subtitle {
				margin-top: 5px;
				color: var(--text-muted);
				@include get_textstyle("base", "regular");
			}

			.widget-control {
				align-self: flex-start;
				margin-top: -5px;
				color: var(--text-muted);
			}
		}

		.widget-body {
			margin-top: 20px;
			display: flex;

			.onboarding-steps-wrapper {
				min-width: 350px;
			}

			.onboarding-step-preview {
				padding-left: var(--padding-lg);
				width: 100%;

				h1,
				h2 {
					@include get_textstyle("lg", "medium");
					margin-bottom: var(--margin-sm);
					color: var(--heading-color);
				}

				h3 {
					@include get_textstyle("lg", "semibold");
					margin-bottom: var(--margin-sm);
				}

				.onboarding-step-body {
					color: var(--text-muted);

					p {
						@include get_textstyle("base", "regular");
					}
				}
				.onboarding-step-footer {
					margin-top: var(--margin-md);
				}
			}

			.onboarding-step {
				@include flex(flex, space-between, center, null);
				border-radius: var(--border-radius);
				padding: 5px 8px;
				@include get_textstyle("base", "regular");
				max-width: 350px;
				text-decoration: none;
				margin-bottom: var(--margin-xs);

				&.pending {
					.step-index.step-pending {
						display: flex;
					}
				}

				&.complete {
					.step-index.step-complete {
						display: flex;
					}

					.step-skip {
						display: none;
					}

					span {
						color: var(--gray-700);
					}
				}

				&.active,
				&:hover {
					background-color: var(--subtle-fg);
				}
				&.active .step-skip {
					visibility: visible;
				}

				.step-title {
					@include flex(flex, null, center, null);

					.step-text {
						margin-left: 8px;
					}
				}

				.step-index {
					@include flex(flex, center, center, null);
					height: 18px;
					width: 18px;

					&.step-pending {
						display: none;
					}

					&.step-complete {
						display: none;
					}

					&.step-skipped {
						display: none;
					}
				}

				.step-skip {
					@include get_textstyle("base", "regular");
					visibility: hidden;
					cursor: pointer;
				}

				&.skipped {
					color: var(--text-light);
					background-color: var(--bg-color);
					.step-index.step-skipped {
						display: flex;
					}
					.step-text {
						text-decoration: line-through;
					}

					.step-skip {
						display: none;
					}

					i {
						color: var(--text-light);
					}

					span {
						color: var(--text-light);
					}

					&:hover {
						span {
							color: var(--text-muted);
						}

						.step-skip {
							visibility: hidden;
						}
					}
				}
			}
		}

		@media (max-width: map-get($grid-breakpoints, "md")) {
			.widget-body {
				flex-direction: column;
				.onboarding-steps-wrapper {
					min-width: none;
				}
				.onboarding-step-preview {
					padding-left: 0;
					padding-top: var(--padding-lg);
				}
			}
		}
	}

	&.shortcut-widget-box {
		cursor: pointer;
<<<<<<< HEAD
		align-items: flex-start;
=======
		padding: 2px 7px;

>>>>>>> 547523c7
		&:hover {
			--icon-stroke: var(--invert-neutral);
			.widget-title {
				color: var(--invert-neutral) !important;
			}
		}

		.widget-title {
			cursor: pointer !important;
			@include get_textstyle("base", "medium");
		}

		.indicator-pill {
			font-weight: 500;
			@extend .ellipsis;
		}

		&:focus-visible {
			text-decoration: underline;
			background-color: var(--highlight-color);
			outline: 0;
		}
	}

	&.links-widget-box {
		.widget-head .widget-label .widget-title svg {
			margin: 2px;
			margin-right: 12px !important;
		}

		padding: 10px;

		.link-item {
			display: flex;
			text-decoration: none;
			@include get_textstyle("base", "regular");
			color: var(--text-color);
			padding: 4px;
			margin-left: -4px;
			margin-bottom: 0px;
			border-radius: var(--border-radius-md);
			cursor: pointer;

			&:first-child {
				margin-top: 12px;
			}

			&:last-child {
				margin-bottom: 0px !important;
			}

			.link-content {
				flex: 1;
				&:hover {
					color: var(--invert-neutral);
				}
			}

			.disabled-link {
				color: var(--text-muted);
			}

			.popover {
				display: block;
				top: -60px;
				max-width: 220px;

				&.top > .arrow {
					left: 20%;
				}
			}

			&:focus-visible {
				text-decoration: underline;
				background-color: var(--highlight-color);
				outline: 0;
			}
		}

		.widget-head .widget-label .widget-title {
			@include get_textstyle("lg", "semibold");
			color: var(--text-color) !important;
		}
	}

	&.number-widget-box {
		cursor: pointer;
		min-height: 84px;
		padding: var(--number-card-padding);
		border: 1px solid var(--border-color);

		.widget-head {
			.widget-title {
				font-weight: var(--weight-medium);
				color: var(--text-muted);
				text-transform: uppercase;
				font-size: var(--text-tiny);
				margin-top: var(--margin-xs);
			}

			.widget-control {
				right: -10px;
				top: -10px;
				height: 0px;
			}

			.card-actions {
				margin-top: -6px;
			}
		}

		.widget-body {
			text-align: left;

			.number-card-loading {
				@include flex(flex, space-between, center, null);
				height: 50px;
			}

			.widget-content {
				@include flex(flex, space-between, null, column);
				padding-top: var(--padding-md);

				.number {
					@include get_textstyle("2xl", "semibold");
					line-height: var(--text-line-height-3xl);
					color: var(--text-color);
				}

				.number-text {
					color: $text-muted;
					padding: var(--padding-xs);
					font-size: $font-size-base;
				}

				.card-stats {
					@include flex(flex, null, flex-end, row);
				}

				.percentage-stat-area {
					font-size: $font-size-sm;
					margin-top: var(--margin-sm);

					.indicator-pill-round {
						height: 18px;
						width: 18px;

						.icon-xs {
							width: 10px;
							height: 10px;
						}
					}
				}

				.stat-period {
					margin-left: var(--margin-xs);
				}

				.green-stat {
					color: var(--green-500);

					use {
						stroke: var(--green-500);
					}
				}

				.red-stat {
					color: var(--red-500);

					use {
						stroke: var(--red-500);
					}
				}

				.grey-stat {
					color: var(--gray-600);
				}
			}
		}
	}

	&.quick-list-widget-box {
		.list-loading-state,
		.list-no-data-state {
			display: flex;
			justify-content: center;
			align-items: center;
			height: 202px;
		}

		.refresh-list,
		.filter-list,
		.add-new {
			background-color: var(--btn-default-bg);
			cursor: pointer;

			&:hover {
				background-color: var(--btn-default-hover-bg);
			}
		}

		&:hover {
			.widget-head .widget-control {
				width: auto;
				visibility: visible;
				opacity: 1;
			}
		}

		.widget-head {
			.widget-label {
				padding-left: 6px;
			}

			.widget-control {
				width: 0px;
				visibility: hidden;
				opacity: 0;
				transition: visibility 0s, opacity 0.5s ease-in-out;
			}
		}

		.widget-body {
			display: flex;
			flex-direction: column;
			margin: 6px 0px;
			min-height: 202px;

			.quick-list-item {
				display: flex;
				justify-content: space-between;
				align-items: center;
				margin: 3px 0px;
				padding: 3px 6px;
				border-radius: var(--border-radius);
				cursor: pointer;

				&:hover {
					background-color: var(--btn-default-bg);
				}

				.left {
					display: flex;
					flex-direction: column;
					flex: 1;

					.timestamp {
						font-size: smaller;
					}
				}

				.status {
					margin-left: 12px;
				}

				.right-arrow {
					margin-left: 6px;
					margin-right: -2px;
				}
			}
		}

		.widget-footer {
			.see-all {
				width: 100%;
				text-decoration: none;
				background-color: var(--btn-default-bg);

				&:hover {
					background-color: var(--btn-default-hover-bg);
				}
			}
		}
	}

	&.custom-block-widget-box {
		position: relative;

		.widget-head {
			position: absolute;
			top: 0;
			right: 0;
			padding: 6px;
			z-index: 1;
		}
	}
}

.onboarding-success {
	margin: var(--margin-lg) auto;
	max-width: 75%;

	.success-state {
		height: 15rem !important;
		max-height: 150px;
		width: auto;
		margin-bottom: var(--margin-xl);
	}

	.btn {
		margin-top: var(--margin-md);
	}
}

.pill {
	position: relative;
	left: 2px;
	// font-weight: bold;
	display: inline-block;
	background: var(--text-muted);
	font-size: 12px;
	line-height: 20px;
	padding: 0 8px;
	color: var(--text-color);
	border-radius: 10px;
}

.zoom-out {
	transition: opacity 0.2s, visibility 0.2s, transform 0.2s;
	transform: scale3d(0.5, 0.5, 0.5);
	opacity: 0;
	visibility: hidden;
}

@-webkit-keyframes zoom-in {
	from {
		opacity: 0;
		-webkit-transform: scale3d(0.7, 0.7, 0.7);
		transform: scale3d(0.7, 0.7, 0.7);
	}

	50% {
		opacity: 1;
	}
}

@keyframes zoom-in {
	from {
		opacity: 0;
		-webkit-transform: scale3d(0.7, 0.7, 0.7);
		transform: scale3d(0.7, 0.7, 0.7);
	}

	50% {
		opacity: 1;
	}
}

.zoom-in {
	-webkit-animation-name: zoom-in;
	animation-name: zoom-in;
	animation-duration: 400ms;
}

.workspace-skeleton {
	transition: ease;
	.widget-group-title {
		height: 15px;
		width: 200px;
	}
	.skeleton-card {
		background-color: var(--skeleton-bg);
		box-shadow: none;
		border-radius: var(--border-radius-lg);
	}
	.shortcut-widget-box {
		height: 60px;
	}
	.links-widget-box {
		height: 200px;
	}
}

.workspace-sidebar-skeleton {
	transition: ease;
	.sidebar-box {
		height: 40px;
		margin-bottom: 10px;
		margin-left: 10px;
		background-color: var(--skeleton-bg);

		&.child {
			margin-left: 30px;
		}

		&.section {
			height: 25px;
			margin-left: 0px;
		}
	}
}

[data-page-route="Workspaces"] {
	@media (min-width: map-get($grid-breakpoints, "lg")) {
		.layout-main {
			height: calc(100vh - var(--navbar-height) - var(--page-head-height) - 5px);
			.layout-side-section,
			.layout-main-section-wrapper {
				height: 100%;
				overflow-y: auto;
				scrollbar-color: var(--gray-200) transparent;
				[data-theme="dark"] & {
					scrollbar-color: var(--gray-800) transparent;
				}

				&::-webkit-scrollbar-track {
					background: transparent;
				}

				&::-webkit-scrollbar-thumb {
					background: var(--gray-200);
					[data-theme="dark"] & {
						background: var(--gray-800);
					}
				}
			}

			.layout-side-section {
				padding-right: 15px;
			}

			.layout-main-section {
				border: 1px solid var(--border-color);
				padding: var(--padding-md);
				margin-bottom: var(--margin-sm);

				&.edit-mode {
					background-color: var(--subtle-fg) !important;
					.links-widget-box {
						background-color: var(--bg-color) !important;
					}
				}
			}

			.desk-sidebar {
				margin-bottom: var(--margin-2xl);
			}
		}
	}

	.layout-main-section-wrapper {
		margin-top: -5px;
		padding-top: 5px;
	}

	.layout-main-section {
		background-color: var(--fg-color);
		box-shadow: none;
		border-radius: var(--border-radius-lg);
		padding: var(--padding-sm);
	}

	.block-menu-item-icon svg {
		width: 18px;
		height: 18px;
		margin-right: 5px;
	}

	.standard-sidebar-item {
		justify-content: space-between;
		padding: 0px;

		.sidebar-item-control {
			> * {
				align-self: center;
				margin-left: 3px;
				box-shadow: none;
			}

			.drag-handle {
				cursor: all-scroll;
				cursor: grabbing;
				display: none;
			}

			.setting-btn,
			.duplicate-page {
				display: none;
			}

			.drop-icon {
				padding: 10px 12px 10px 2px;
			}

			svg {
				margin-right: 0;
			}

			.dropdown-list {
				top: 42px;
			}
		}

		.sidebar-item-label {
			flex: 1;
		}

		.item-anchor {
			display: flex;
			overflow: hidden;
			padding: 3px 0px 3px 8px;
			flex: 1;
		}
	}

	.sidebar-item-container {
		position: relative;
		margin-left: -10px;

		&[item-is-hidden="1"] {
			display: none;
			opacity: 0.4;

			&:hover {
				opacity: 1;
			}
		}

		.sidebar-item-container {
			margin-left: 10px;

			.standard-sidebar-item {
				justify-content: start;
			}
		}

		.indicator {
			margin-left: 5px;
		}
	}

	.desk-sidebar {
		&.show-hidden-workspaces {
			.unhide-workspace-btn {
				display: none;
			}

			.standard-sidebar-section {
				display: block;

				.sidebar-item-container {
					&[item-is-hidden="1"] {
						display: block;
					}
					&[item-is-hidden="0"] {
						.drop-icon {
							display: inline-block;
						}
					}
				}
			}

			.show-in-edit-mode {
				display: block !important;

				&.drop-icon {
					display: inline-block !important;
				}
			}
		}

		.standard-sidebar-section.show-control {
			.desk-sidebar-item.standard-sidebar-item {
				&:hover,
				&.selected {
					.drag-handle {
						display: inline-block;
						background-color: var(--bg-color);
					}

					.setting-btn,
					.duplicate-page,
					.unhide-workspace-btn {
						display: inline-block;
						margin-right: 8px;
					}

					.drop-icon {
						padding: 10px 8px 10px 2px;
						margin-left: -8px;
					}
				}

				.block-click {
					pointer-events: none;
				}
			}
		}
	}

	// widgets
	.widget.number-widget-box {
		border: 1px solid var(--border-color);
	}

	.codex-editor__loader {
		display: none !important;
	}

	.codex-editor {
		min-height: 630px;

		.codex-editor__redactor {
			display: flex;
			flex-wrap: wrap;
			flex-direction: row;
			margin: 0px -7px;
			padding-bottom: 20px !important;

			.ce-block {
				width: 100%;
				padding-left: 0;
				padding-right: 0;

				.divider {
					height: 30%;
					position: absolute;
					top: 18px;
					right: 0;
					border-right: 1px solid var(--gray-400);
				}

				.ce-header b {
					font-weight: 600 !important;
				}

				.new-block-button {
					position: absolute;
					top: 14px;
					left: -22px;
					cursor: pointer;
					visibility: hidden;
					opacity: 0;
					transition: visibility 0s, opacity 0.5s ease-in-out;
				}

				.edit-mode {
					.widget-control > *,
					.paragraph-control > * {
						width: 0px;
						visibility: hidden;
						opacity: 0;
						transition: visibility 0s, opacity 0.5s ease-in-out;
					}

					.link-item,
					.quick-list-item,
					.see-all {
						pointer-events: none;
					}
				}

				&:hover {
					.widget-control > *,
					.new-block-button {
						width: auto;
						visibility: visible;
						opacity: 1;
					}
					.widget-control > svg {
						width: 12px;
					}
				}

				&.ce-block--focused {
					.widget {
						box-shadow: var(--shadow-base) !important;

						.widget-control > * {
							width: auto;
							visibility: visible;
							opacity: 1;
						}

						&.shortcut,
						&.header {
							background-color: var(--fg-color) !important;
						}

						&.onboarding {
							background-color: var(--fg-color);

							.onboarding-step {
								&.active,
								&:hover {
									background-color: var(--bg-color);

									.step-index.step-pending {
										background-color: var(--fg-color);
									}
								}

								.step-index {
									background-color: var(--bg-color);
								}
							}
						}
					}
				}

				&.ce-block--selected {
					.ce-block__content {
						background-color: inherit;
					}
				}

				.ce-block__content {
					max-width: 100%;
					height: 100%;
					padding: 7px;

					& > div {
						height: 100%;
					}

					.tune-btn > * {
						pointer-events: none;
					}

					.resizer {
						width: 10px;
						height: 100%;
						position: absolute;
						right: 0;
						bottom: 0;
						cursor: col-resize;
						border-color: transparent;
						transition: border-color 0.3s ease-in-out;

						&:hover {
							border-right: 3px solid var(--gray-400) !important;
						}
					}

					.ce-header {
						padding-left: 7px !important;
						margin-bottom: 0 !important;
						flex: 1;

						.h4 {
							@include get_textstyle("xl", "semibold");
						}

						&:focus {
							outline: none;
						}
					}

					.block-list-container {
						left: 20px;
						top: 55px !important;
						width: 200px !important;
					}

					.dropdown-title {
						padding: 6px 10px;
						font-size: smaller;
						cursor: default;
					}

					.ce-paragraph[data-placeholder]:empty::before {
						opacity: 1;
					}

					.widget {
						&.edit-mode {
							padding: 7px 12px;

							.widget-head {
								justify-content: space-between;
							}

							&:hover {
								box-shadow: var(--shadow-base);
								background-color: var(--bg-color);
							}

							&.spacer {
								align-items: inherit;
								color: var(--text-muted);
								border: 1px dashed var(--gray-400);
								cursor: pointer;

								.widget-control > * {
									width: auto;
								}

								.spacer-left {
									min-width: 74px;
								}
							}
						}

						&.spacer {
							height: 18px !important;
						}

						&.ce-paragraph {
							display: block;
						}

						&.paragraph {
							cursor: text;

							.ce-paragraph {
								padding: 2px;
							}

							.paragraph-control {
								display: flex;
								flex-direction: row-reverse;
								position: absolute;
								right: 20px;
								gap: 5px;
								background-color: var(--card-bg);
								padding-left: 5px;

								.drag-handle {
									cursor: all-scroll;
									cursor: grabbing;
								}
							}
						}

						&.header {
							display: flex;
							justify-content: center;
							flex: 1;
							padding-left: 0px !important;
							min-height: 40px;
							box-shadow: none;
							background-color: var(--bg-color);
							color: var(--text-muted);
							cursor: text;

							.ce-header {
								padding-left: 14px !important;
							}
						}

						&.shortcut {
							background-color: var(--bg-color);
						}

						&:focus {
							outline: none;
						}
					}
				}
			}
		}

		svg {
			fill: none;
		}

		.ce-toolbar {
			&.ce-toolbar--opened {
				display: none;
			}

			svg {
				fill: currentColor;
			}

			.icon {
				stroke: none;

				&.icon--plus {
					width: 14px;
				}
			}

			.ce-settings {
				width: fit-content;

				.ce-settings__button,
				.cdx-settings-button {
					color: #707684;

					.icon {
						width: 14px;
					}
				}

				.cdx-settings-button--active {
					color: #388ae5;
				}

				.cdx-settings-button.disabled {
					pointer-events: none;
					opacity: 0.5;
				}
				.cdx-settings-sidebar {
					position: absolute;
					right: 100%;
					top: 0;
					background: #fff;
					width: 108px;
					height: 145px;
					box-shadow: 0 3px 15px -3px rgba(13, 20, 33, 0.13);
					border-radius: 0 4px 4px 0;
					z-index: 0;
				}
			}

			.ce-toolbar__settings-btn {
				display: none;
			}
		}

		.ce-inline-tool,
		.ce-inline-toolbar__dropdown {
			.icon {
				fill: currentColor;
			}

			svg {
				stroke: none;
			}
		}

		@media (min-width: 1199px) {
			.ce-toolbar__content {
				max-width: 930px;
			}
		}
		@media (max-width: 995px) {
			.ce-toolbar__content {
				max-width: 760px;
			}
		}
	}

	.cdx-marker {
		background: rgba(245, 235, 111, 0.29);
		padding: 3px 0;
	}

	.header-inline-tool {
		border: none;
		background-color: transparent;
		margin-bottom: 2px;
	}

	.header-level-select {
		display: flex;
		flex-direction: column;
		padding: 6px;
	}

	.header-level-select .header-level {
		border: none;
		background-color: transparent;
		border-radius: var(--border-radius-sm);
		padding: 6px;
		margin: 2px 0px;

		&:hover {
			background-color: var(--fg-hover-color);
		}
	}

	.dropdown-btn {
		position: relative;
	}

	.dropdown-list {
		position: absolute;
		background-color: var(--fg-color);
		box-shadow: var(--shadow-base) !important;
		border-radius: var(--border-radius-sm);
		padding: 6px;
		top: 30px;
		right: 0;
		width: 150px;
		z-index: 1;
	}

	.dropdown-list .dropdown-item {
		cursor: pointer;
		padding: 6px 10px;
		font-size: small;
		border-radius: var(--border-radius-sm);
		margin: 1px 0px;
	}

	.dropdown-item-icon {
		margin-right: 5px;
	}
}<|MERGE_RESOLUTION|>--- conflicted
+++ resolved
@@ -550,12 +550,9 @@
 
 	&.shortcut-widget-box {
 		cursor: pointer;
-<<<<<<< HEAD
 		align-items: flex-start;
-=======
 		padding: 2px 7px;
 
->>>>>>> 547523c7
 		&:hover {
 			--icon-stroke: var(--invert-neutral);
 			.widget-title {
