--- conflicted
+++ resolved
@@ -2,21 +2,6 @@
  {
   "owner": "Administrator", 
   "docstatus": 0, 
-<<<<<<< HEAD
-  "creation": "2012-03-27 14:35:37", 
-  "modified_by": "Administrator", 
-  "modified": "2012-03-27 14:35:37"
- }, 
- {
-  "read_only": 0, 
-  "section_style": "Simple", 
-  "name": "__common__", 
-  "colour": "White:FFF", 
-  "module": "Core", 
-  "server_code_error": " ", 
-  "doctype": "DocType", 
-  "autoname": "FileData/.#####"
-=======
   "creation": "2012-11-30 18:13:34", 
   "modified_by": "Administrator", 
   "modified": "2012-12-11 14:56:34"
@@ -27,7 +12,6 @@
   "name": "__common__", 
   "doctype": "DocType", 
   "module": "Core"
->>>>>>> 46a9575d
  }, 
  {
   "name": "__common__", 
@@ -50,15 +34,12 @@
   "fieldtype": "Data"
  }, 
  {
-<<<<<<< HEAD
-=======
   "doctype": "DocField", 
   "label": "File URL", 
   "fieldname": "file_url", 
   "fieldtype": "Data"
  }, 
  {
->>>>>>> 46a9575d
   "oldfieldtype": "Link", 
   "doctype": "DocField", 
   "label": "Module", 
@@ -66,16 +47,5 @@
   "fieldname": "module", 
   "fieldtype": "Link", 
   "options": "Module Def"
-<<<<<<< HEAD
- }, 
- {
-  "oldfieldtype": "Blob", 
-  "doctype": "DocField", 
-  "label": "Blob Content", 
-  "oldfieldname": "blob_content", 
-  "fieldname": "blob_content", 
-  "fieldtype": "Blob"
-=======
->>>>>>> 46a9575d
  }
 ]